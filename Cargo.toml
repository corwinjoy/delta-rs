[workspace]
members = ["crates/*", "delta-inspect", "python"]
exclude = ["proofs"]
resolver = "2"

[workspace.package]
authors = ["Qingping Hou <dave2008713@gmail.com>"]
rust-version = "1.82"
keywords = ["deltalake", "delta", "datalake"]
readme = "README.md"
edition = "2021"
description = "Native Delta Lake implementation in Rust"
homepage = "https://github.com/delta-io/delta.rs"
license = "Apache-2.0"
documentation = "https://docs.rs/deltalake"
repository = "https://github.com/delta-io/delta.rs"

[profile.release-with-debug]
inherits = "release"
debug = true

# Reducing the debuginfo for the test profile in order to trim the disk and RAM
# usage during development
# <https://github.com/delta-io/delta-rs/issues/1550?
[profile.test]
debug = "line-tables-only"

[workspace.dependencies]
<<<<<<< HEAD
# delta_kernel = { version = "=0.6.0", features = ["default-engine"] }
# delta_kernel-acceptance = { path = "../delta-kernel-rs/acceptance", features = ["default-engine"]  }
# delta_kernel-kernel = { path = "../delta-kernel-rs/kernel", features = ["default-engine"]  }
delta_kernel = { path = "../delta-kernel-rs/kernel", features = ["default-engine"]  }
# delta_kernel = { git = "https://github.com/corwinjoy/delta-kernel-rs.git", branch = "encryption-basics", features = ["default-engine"]}

# arrow
# arrow = {  git = "https://github.com/rok/arrow-rs.git", branch = "encryption-basics" }
arrow = {  path = "../arrow-rs/arrow" }
arrow-arith = { path = "../arrow-rs/arrow-arith" }
arrow-array = {  path = "../arrow-rs/arrow-array", features = ["chrono-tz"] }
arrow-buffer = {  path = "../arrow-rs/arrow-buffer" }
arrow-cast = {  path = "../arrow-rs/arrow-cast" }
arrow-ipc = {  path = "../arrow-rs/arrow-ipc"}
arrow-json = {  path = "../arrow-rs/arrow-json" }
arrow-ord = {  path = "../arrow-rs/arrow-ord" }
arrow-row = {  path = "../arrow-rs/arrow-row" }
arrow-schema = {  path = "../arrow-rs/arrow-schema"}
arrow-select = {  path = "../arrow-rs/arrow-select" }
# object_store = { git = "https://github.com/rok/arrow-rs.git" , features = ["cloud"]}
object_store = {version="0.11.2"  , features = ["cloud"]}
# parquet = { version = "53" }
parquet = { path = "../arrow-rs/parquet" }

# datafusion
# datafusion = { git = "https://github.com/corwinjoy/datafusion.git", branch = "encryption-basics" }
datafusion = { path = "../datafusion/datafusion/core" }
datafusion-expr = { path = "../datafusion/datafusion/expr" }
datafusion-common = { path = "../datafusion/datafusion/common" }
datafusion-ffi = { path = "../datafusion/datafusion/ffi" }
datafusion-functions = { path = "../datafusion/datafusion/functions" }
datafusion-functions-aggregate = { path = "../datafusion/datafusion/functions-aggregate"}
datafusion-physical-expr = { path = "../datafusion/datafusion/physical-expr" }
datafusion-physical-plan = { path = "../datafusion/datafusion/physical-plan" }
datafusion-proto = { path = "../datafusion/datafusion/proto" }
datafusion-sql = { path = "../datafusion/datafusion/sql" }
=======
delta_kernel = { version = "0.8.0", features = ["arrow_54", "default-engine-rustls"] }
#delta_kernel = { path = "../delta-kernel-rs/kernel", features = ["sync-engine"]  }

# arrow
arrow = { version = "54" }
arrow-arith = { version = "54" }
arrow-array = { version = "54", features = ["chrono-tz"] }
arrow-buffer = { version = "54" }
arrow-cast = { version = "54" }
arrow-ipc = { version = "54" }
arrow-json = { version = "54" }
arrow-ord = { version = "54" }
arrow-row = { version = "54" }
arrow-schema = { version = "54" }
arrow-select = { version = "54" }
object_store = { version = "0.11.2" , features = ["cloud"]}
parquet = { version = "54" }

# datafusion
datafusion = "46"
datafusion-expr = "46"
datafusion-common = "46"
datafusion-ffi = "46"
datafusion-functions = "46"
datafusion-functions-aggregate = "46"
datafusion-physical-expr = "46"
datafusion-physical-plan = "46"
datafusion-proto = "46"
datafusion-sql = "46"
>>>>>>> c1495028

# serde
serde = { version = "1.0.194", features = ["derive"] }
serde_json = "1"
<<<<<<< HEAD
strum = { version = "0.26.1"}
=======
strum = { version = "0.26"}
>>>>>>> c1495028


# "stdlib"
bytes = { version = "1" }
chrono = { version = "=0.4.39", default-features = false, features = ["clock"] }
tracing = { version = "0.1", features = ["log"] }
regex = { version = "1" }
thiserror = { version = "2" }
url = { version = "2" }
urlencoding = "2.1.3"
uuid = { version = "1" }

# runtime / async
async-trait = { version = "0.1" }
futures = { version = "0.3" }
tokio = { version = "1" }
num_cpus = { version = "1" }<|MERGE_RESOLUTION|>--- conflicted
+++ resolved
@@ -26,12 +26,8 @@
 debug = "line-tables-only"
 
 [workspace.dependencies]
-<<<<<<< HEAD
-# delta_kernel = { version = "=0.6.0", features = ["default-engine"] }
-# delta_kernel-acceptance = { path = "../delta-kernel-rs/acceptance", features = ["default-engine"]  }
-# delta_kernel-kernel = { path = "../delta-kernel-rs/kernel", features = ["default-engine"]  }
-delta_kernel = { path = "../delta-kernel-rs/kernel", features = ["default-engine"]  }
-# delta_kernel = { git = "https://github.com/corwinjoy/delta-kernel-rs.git", branch = "encryption-basics", features = ["default-engine"]}
+delta_kernel = { path = "../delta-kernel-rs/kernel", version = "0.8.0", features = ["arrow_54", "default-engine-rustls"] }
+#delta_kernel = { path = "../delta-kernel-rs/kernel", features = ["sync-engine"]  }
 
 # arrow
 # arrow = {  git = "https://github.com/rok/arrow-rs.git", branch = "encryption-basics" }
@@ -63,46 +59,11 @@
 datafusion-physical-plan = { path = "../datafusion/datafusion/physical-plan" }
 datafusion-proto = { path = "../datafusion/datafusion/proto" }
 datafusion-sql = { path = "../datafusion/datafusion/sql" }
-=======
-delta_kernel = { version = "0.8.0", features = ["arrow_54", "default-engine-rustls"] }
-#delta_kernel = { path = "../delta-kernel-rs/kernel", features = ["sync-engine"]  }
-
-# arrow
-arrow = { version = "54" }
-arrow-arith = { version = "54" }
-arrow-array = { version = "54", features = ["chrono-tz"] }
-arrow-buffer = { version = "54" }
-arrow-cast = { version = "54" }
-arrow-ipc = { version = "54" }
-arrow-json = { version = "54" }
-arrow-ord = { version = "54" }
-arrow-row = { version = "54" }
-arrow-schema = { version = "54" }
-arrow-select = { version = "54" }
-object_store = { version = "0.11.2" , features = ["cloud"]}
-parquet = { version = "54" }
-
-# datafusion
-datafusion = "46"
-datafusion-expr = "46"
-datafusion-common = "46"
-datafusion-ffi = "46"
-datafusion-functions = "46"
-datafusion-functions-aggregate = "46"
-datafusion-physical-expr = "46"
-datafusion-physical-plan = "46"
-datafusion-proto = "46"
-datafusion-sql = "46"
->>>>>>> c1495028
 
 # serde
 serde = { version = "1.0.194", features = ["derive"] }
 serde_json = "1"
-<<<<<<< HEAD
-strum = { version = "0.26.1"}
-=======
 strum = { version = "0.26"}
->>>>>>> c1495028
 
 
 # "stdlib"
