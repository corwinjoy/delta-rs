--- conflicted
+++ resolved
@@ -297,10 +297,6 @@
         dt.snapshot()?,
         &filter,
         None,
-<<<<<<< HEAD
-=======
-        WriterProperties::builder().build(),
->>>>>>> d30b11f6
         None,
     )
     .await?;
@@ -367,10 +363,6 @@
         dt.snapshot()?,
         &filter,
         None,
-<<<<<<< HEAD
-=======
-        WriterProperties::builder().build(),
->>>>>>> d30b11f6
         None,
     )
     .await?;
@@ -434,10 +426,6 @@
         dt.snapshot()?,
         &[],
         None,
-<<<<<<< HEAD
-=======
-        WriterProperties::builder().build(),
->>>>>>> d30b11f6
         None,
     )
     .await?;
