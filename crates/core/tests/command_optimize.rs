use std::time::Duration;
use std::{error::Error, sync::Arc};

use arrow_array::{Int32Array, RecordBatch, StringArray};
use arrow_schema::{DataType as ArrowDataType, Field, Schema as ArrowSchema};
use arrow_select::concat::concat_batches;
use deltalake_core::ensure_table_uri;
use deltalake_core::errors::DeltaTableError;
use deltalake_core::kernel::transaction::{CommitBuilder, CommitProperties};
use deltalake_core::kernel::{Action, DataType, PrimitiveType, StructField};
use deltalake_core::logstore::ObjectStoreRef;
use deltalake_core::operations::optimize::{
    create_merge_plan, MetricDetails, Metrics, OptimizeType,
};
use deltalake_core::operations::DeltaOps;
use deltalake_core::protocol::DeltaOperation;
use deltalake_core::writer::{DeltaWriter, RecordBatchWriter};
use deltalake_core::{DeltaTable, PartitionFilter, Path};
use futures::TryStreamExt;
use object_store::ObjectStore;
use parquet::arrow::async_reader::ParquetObjectReader;
use parquet::arrow::ParquetRecordBatchStreamBuilder;
use parquet::file::properties::WriterProperties;
use rand::prelude::*;
use serde_json::json;
use tempfile::TempDir;
use uuid::Uuid;

struct Context {
    pub tmp_dir: TempDir,
    pub table: DeltaTable,
}

async fn setup_test(partitioned: bool) -> Result<Context, Box<dyn Error>> {
    let columns = vec![
        StructField::new(
            "x".to_owned(),
            DataType::Primitive(PrimitiveType::Integer),
            false,
        ),
        StructField::new(
            "y".to_owned(),
            DataType::Primitive(PrimitiveType::Integer),
            false,
        ),
        StructField::new(
            "date".to_owned(),
            DataType::Primitive(PrimitiveType::String),
            false,
        ),
    ];

    let partition_columns = if partitioned {
        vec!["date".to_owned()]
    } else {
        vec![]
    };

    let tmp_dir = tempfile::tempdir().unwrap();
    let table_uri = tmp_dir.path().to_str().to_owned().unwrap();
    let dt = DeltaOps::try_from_uri(
        url::Url::from_directory_path(std::path::Path::new(table_uri)).unwrap(),
    )
    .await?
    .create()
    .with_columns(columns)
    .with_partition_columns(partition_columns)
    .await?;

    Ok(Context { tmp_dir, table: dt })
}

fn generate_random_batch<T: Into<String>>(
    rows: usize,
    partition: T,
) -> Result<RecordBatch, Box<dyn Error>> {
    let mut x_vec: Vec<i32> = Vec::with_capacity(rows);
    let mut y_vec: Vec<i32> = Vec::with_capacity(rows);
    let mut date_vec = Vec::with_capacity(rows);
    let mut rng = rand::thread_rng();
    let s = partition.into();

    for _ in 0..rows {
        x_vec.push(rng.r#gen());
        y_vec.push(rng.r#gen());
        date_vec.push(s.clone());
    }

    let x_array = Int32Array::from(x_vec);
    let y_array = Int32Array::from(y_vec);
    let date_array = StringArray::from(date_vec);

    Ok(RecordBatch::try_new(
        Arc::new(ArrowSchema::new(vec![
            Field::new("x", ArrowDataType::Int32, false),
            Field::new("y", ArrowDataType::Int32, false),
            Field::new("date", ArrowDataType::Utf8, false),
        ])),
        vec![Arc::new(x_array), Arc::new(y_array), Arc::new(date_array)],
    )?)
}

fn tuples_to_batch<T: Into<String>>(
    tuples: Vec<(i32, i32)>,
    partition: T,
) -> Result<RecordBatch, Box<dyn Error>> {
    let mut x_vec: Vec<i32> = Vec::new();
    let mut y_vec: Vec<i32> = Vec::new();
    let mut date_vec = Vec::new();
    let s = partition.into();

    for t in tuples {
        x_vec.push(t.0);
        y_vec.push(t.1);
        date_vec.push(s.clone());
    }

    let x_array = Int32Array::from(x_vec);
    let y_array = Int32Array::from(y_vec);
    let date_array = StringArray::from(date_vec);

    Ok(RecordBatch::try_new(
        Arc::new(ArrowSchema::new(vec![
            Field::new("x", ArrowDataType::Int32, false),
            Field::new("y", ArrowDataType::Int32, false),
            Field::new("date", ArrowDataType::Utf8, false),
        ])),
        vec![Arc::new(x_array), Arc::new(y_array), Arc::new(date_array)],
    )?)
}

fn records_for_size(size: usize) -> usize {
    //12 bytes to account of overhead
    size / 12
}

#[tokio::test]
async fn test_optimize_non_partitioned_table() -> Result<(), Box<dyn Error>> {
    let context = setup_test(false).await?;
    let mut dt = context.table;
    let mut writer = RecordBatchWriter::for_table(&dt)?;

    write(
        &mut writer,
        &mut dt,
        tuples_to_batch(vec![(1, 2), (1, 3), (1, 4)], "2022-05-22")?,
    )
    .await?;
    write(
        &mut writer,
        &mut dt,
        tuples_to_batch(vec![(2, 1), (2, 3), (2, 3)], "2022-05-23")?,
    )
    .await?;
    write(
        &mut writer,
        &mut dt,
        tuples_to_batch(vec![(3, 1), (3, 3), (3, 3)], "2022-05-22")?,
    )
    .await?;
    write(
        &mut writer,
        &mut dt,
        tuples_to_batch(vec![(4, 1), (4, 3), (4, 3)], "2022-05-23")?,
    )
    .await?;
    write(
        &mut writer,
        &mut dt,
        generate_random_batch(records_for_size(4_000_000), "2022-05-22")?,
    )
    .await?;

    let version = dt.version().unwrap();
    assert_eq!(dt.snapshot().unwrap().log_data().num_files(), 5);

    let optimize = DeltaOps(dt).optimize().with_target_size(2_000_000);
    let (dt, metrics) = optimize.await?;

    assert_eq!(version + 1, dt.version().unwrap());
    assert_eq!(metrics.num_files_added, 1);
    assert_eq!(metrics.num_files_removed, 4);
    assert_eq!(metrics.total_considered_files, 5);
    assert_eq!(metrics.partitions_optimized, 1);
    assert_eq!(dt.snapshot().unwrap().log_data().num_files(), 2);

    let commit_info: Vec<_> = dt.history(Some(1)).await?.collect();
    let last_commit = &commit_info[0];
    let parameters = last_commit.operation_parameters.clone().unwrap();
    assert_eq!(parameters["targetSize"], json!("2000000"));
    assert_eq!(parameters["predicate"], "[]");

    Ok(())
}

async fn write(
    writer: &mut RecordBatchWriter,
    table: &mut DeltaTable,
    batch: RecordBatch,
) -> Result<(), DeltaTableError> {
    writer.write(batch).await?;
    writer.flush_and_commit(table).await?;
    table.update().await?;
    Ok(())
}

#[tokio::test]
async fn test_optimize_with_partitions() -> Result<(), Box<dyn Error>> {
    let context = setup_test(true).await?;
    let mut dt = context.table;
    let mut writer = RecordBatchWriter::for_table(&dt)?;

    write(
        &mut writer,
        &mut dt,
        tuples_to_batch(vec![(1, 2), (1, 3), (1, 4)], "2022-05-22")?,
    )
    .await?;
    write(
        &mut writer,
        &mut dt,
        tuples_to_batch(vec![(2, 1), (2, 3), (2, 3)], "2022-05-23")?,
    )
    .await?;
    write(
        &mut writer,
        &mut dt,
        tuples_to_batch(vec![(3, 1), (3, 3), (3, 3)], "2022-05-22")?,
    )
    .await?;
    write(
        &mut writer,
        &mut dt,
        tuples_to_batch(vec![(4, 1), (4, 3), (4, 3)], "2022-05-23")?,
    )
    .await?;

    let version = dt.version().unwrap();
    let filter = vec![PartitionFilter::try_from(("date", "=", "2022-05-22"))?];

    let optimize = DeltaOps(dt).optimize().with_filters(&filter);
    let (dt, metrics) = optimize.await?;

    assert_eq!(version + 1, dt.version().unwrap());
    assert_eq!(metrics.num_files_added, 1);
    assert_eq!(metrics.num_files_removed, 2);
    assert_eq!(dt.snapshot().unwrap().log_data().num_files(), 3);

    let partition_adds = dt
        .get_active_add_actions_by_partitions(&filter)
        .try_collect::<Vec<_>>()
        .await?;
    assert_eq!(partition_adds.len(), 1);
    let partition_values = partition_adds[0].partition_values().unwrap();
    let data_idx = partition_values
        .fields()
        .iter()
        .position(|field| field.name() == "date");
    assert_eq!(
        data_idx.map(|idx| &partition_values.values()[idx]),
        Some(&delta_kernel::expressions::Scalar::String(
            "2022-05-22".to_string()
        ))
    );

    Ok(())
}

#[tokio::test]
/// Validate that optimize fails when a remove action occurs
async fn test_conflict_for_remove_actions() -> Result<(), Box<dyn Error>> {
    let context = setup_test(true).await?;
    let mut dt = context.table;
    let mut writer = RecordBatchWriter::for_table(&dt)?;

    write(
        &mut writer,
        &mut dt,
        tuples_to_batch(vec![(1, 2), (1, 3), (1, 4)], "2022-05-22")?,
    )
    .await?;

    write(
        &mut writer,
        &mut dt,
        tuples_to_batch(vec![(2, 2), (2, 3), (2, 4)], "2022-05-22")?,
    )
    .await?;

    let version = dt.version().unwrap();

    //create the merge plan, remove a file, and execute the plan.
    let filter = vec![PartitionFilter::try_from(("date", "=", "2022-05-22"))?];
    let plan = create_merge_plan(
        &dt.log_store(),
        OptimizeType::Compact,
        dt.snapshot()?.snapshot(),
        &filter,
        None,
        None,
        None,
    )
    .await?;

    let uri = context.tmp_dir.path().to_str().to_owned().unwrap();
    let table_url = ensure_table_uri(&uri).unwrap();
    let other_dt = deltalake_core::open_table(table_url).await?;
    let add = &other_dt.snapshot()?.log_data().into_iter().next().unwrap();
    let remove = add.remove_action(true);

    let operation = DeltaOperation::Delete { predicate: None };
    CommitBuilder::default()
        .with_actions(vec![Action::Remove(remove)])
        .build(Some(other_dt.snapshot()?), other_dt.log_store(), operation)
        .await?;

    let maybe_metrics = plan
        .execute(
            dt.log_store(),
<<<<<<< HEAD
            dt.snapshot()?,
            None,
=======
            dt.snapshot()?.snapshot(),
>>>>>>> 18f949ef
            1,
            20,
            None,
            CommitProperties::default(),
            Uuid::new_v4(),
            None,
        )
        .await;

    assert!(maybe_metrics.is_err());
    dt.update().await?;
    assert_eq!(dt.version().unwrap(), version + 1);
    Ok(())
}

#[tokio::test]
/// Validate that optimize succeeds when only add actions occur for a optimized partition
async fn test_no_conflict_for_append_actions() -> Result<(), Box<dyn Error>> {
    let context = setup_test(true).await?;
    let mut dt = context.table;
    let mut writer = RecordBatchWriter::for_table(&dt)?;

    write(
        &mut writer,
        &mut dt,
        tuples_to_batch(vec![(1, 2), (1, 3), (1, 4)], "2022-05-22")?,
    )
    .await?;

    write(
        &mut writer,
        &mut dt,
        tuples_to_batch(vec![(2, 2), (2, 3), (2, 4)], "2022-05-22")?,
    )
    .await?;

    let version = dt.version().unwrap();

    let filter = vec![PartitionFilter::try_from(("date", "=", "2022-05-22"))?];
    let plan = create_merge_plan(
        &*dt.log_store(),
        OptimizeType::Compact,
        dt.snapshot()?.snapshot(),
        &filter,
        None,
        None,
        None,
    )
    .await?;

    let uri = context.tmp_dir.path().to_str().to_owned().unwrap();
    let table_url = ensure_table_uri(&uri).unwrap();
    let mut other_dt = deltalake_core::open_table(table_url).await?;
    let mut writer = RecordBatchWriter::for_table(&other_dt)?;
    write(
        &mut writer,
        &mut other_dt,
        tuples_to_batch(vec![(3, 2), (3, 3), (3, 4)], "2022-05-22")?,
    )
    .await?;

    let metrics = plan
        .execute(
            dt.log_store(),
<<<<<<< HEAD
            dt.snapshot()?,
            None,
=======
            dt.snapshot()?.snapshot(),
>>>>>>> 18f949ef
            1,
            20,
            None,
            CommitProperties::default(),
            Uuid::new_v4(),
            None,
        )
        .await?;
    assert_eq!(metrics.num_files_added, 1);
    assert_eq!(metrics.num_files_removed, 2);

    dt.update().await.unwrap();
    assert_eq!(dt.version().unwrap(), version + 2);
    Ok(())
}

#[tokio::test]
/// Validate that optimize creates multiple commits when min_commin_interval is set
async fn test_commit_interval() -> Result<(), Box<dyn Error>> {
    let context = setup_test(true).await?;
    let mut dt = context.table;
    let mut writer = RecordBatchWriter::for_table(&dt)?;

    // expect it to perform 2 merges, one in each partition
    for partition in ["2022-05-22", "2022-05-23"] {
        for _i in 0..2 {
            write(
                &mut writer,
                &mut dt,
                tuples_to_batch(vec![(1, 2), (1, 3), (1, 4)], partition)?,
            )
            .await?;
        }
    }

    let version = dt.version().unwrap();

    let plan = create_merge_plan(
        &dt.log_store(),
        OptimizeType::Compact,
        dt.snapshot()?.snapshot(),
        &[],
        None,
        None,
        None,
    )
    .await?;

    let metrics = plan
        .execute(
            dt.log_store(),
<<<<<<< HEAD
            dt.snapshot()?,
            None,
=======
            dt.snapshot()?.snapshot(),
>>>>>>> 18f949ef
            1,
            20,
            Some(Duration::from_secs(0)), // this will cause as many commits as num_files_added
            CommitProperties::default(),
            Uuid::new_v4(),
            None,
        )
        .await?;
    assert_eq!(metrics.num_files_added, 2);
    assert_eq!(metrics.num_files_removed, 4);

    dt.update().await.unwrap();
    assert_eq!(dt.version().unwrap(), version + 2);
    Ok(())
}

#[tokio::test]
/// Validate that bin packing is idempotent.
async fn test_idempotent() -> Result<(), Box<dyn Error>> {
    //TODO: Compression makes it hard to get the target file size...
    //Maybe just commit files with a known size
    let context = setup_test(true).await?;
    let mut dt = context.table;
    let mut writer = RecordBatchWriter::for_table(&dt)?;

    write(
        &mut writer,
        &mut dt,
        generate_random_batch(records_for_size(6_000_000), "2022-05-22")?,
    )
    .await?;
    write(
        &mut writer,
        &mut dt,
        generate_random_batch(records_for_size(9_000_000), "2022-05-22")?,
    )
    .await?;
    write(
        &mut writer,
        &mut dt,
        generate_random_batch(records_for_size(2_000_000), "2022-05-22")?,
    )
    .await?;

    let version = dt.version().unwrap();

    let filter = vec![PartitionFilter::try_from(("date", "=", "2022-05-22"))?];

    let optimize = DeltaOps(dt)
        .optimize()
        .with_filters(&filter)
        .with_target_size(10_000_000);
    let (dt, metrics) = optimize.await?;
    assert_eq!(metrics.num_files_added, 1);
    assert_eq!(metrics.num_files_removed, 2);
    assert_eq!(dt.version().unwrap(), version + 1);

    let optimize = DeltaOps(dt)
        .optimize()
        .with_filters(&filter)
        .with_target_size(10_000_000);
    let (dt, metrics) = optimize.await?;

    assert_eq!(metrics.num_files_added, 0);
    assert_eq!(metrics.num_files_removed, 0);
    assert_eq!(dt.version().unwrap(), version + 1);

    Ok(())
}

#[tokio::test]
/// Validate Metrics when no files are optimized
async fn test_idempotent_metrics() -> Result<(), Box<dyn Error>> {
    let context = setup_test(true).await?;
    let mut dt = context.table;
    let mut writer = RecordBatchWriter::for_table(&dt)?;

    write(
        &mut writer,
        &mut dt,
        generate_random_batch(records_for_size(1_000_000), "2022-05-22")?,
    )
    .await?;

    let version = dt.version();
    let optimize = DeltaOps(dt).optimize().with_target_size(10_000_000);
    let (dt, metrics) = optimize.await?;

    let expected_metric_details = MetricDetails {
        min: 0,
        max: 0,
        avg: 0.0,
        total_files: 0,
        total_size: 0,
    };

    let expected = Metrics {
        num_files_added: 0,
        num_files_removed: 0,
        partitions_optimized: 0,
        num_batches: 0,
        total_considered_files: 1,
        total_files_skipped: 1,
        preserve_insertion_order: true,
        files_added: expected_metric_details.clone(),
        files_removed: expected_metric_details,
    };

    assert_eq!(expected, metrics);
    assert_eq!(version, dt.version());
    Ok(())
}

#[tokio::test]
/// Validate that multiple bins packing is idempotent.
async fn test_idempotent_with_multiple_bins() -> Result<(), Box<dyn Error>> {
    //TODO: Compression makes it hard to get the target file size...
    //Maybe just commit files with a known size
    let context = setup_test(true).await?;
    let mut dt = context.table;
    let mut writer = RecordBatchWriter::for_table(&dt)?;

    write(
        &mut writer,
        &mut dt,
        generate_random_batch(records_for_size(6_000_000), "2022-05-22")?,
    )
    .await?;
    write(
        &mut writer,
        &mut dt,
        generate_random_batch(records_for_size(3_000_000), "2022-05-22")?,
    )
    .await?;
    write(
        &mut writer,
        &mut dt,
        generate_random_batch(records_for_size(6_000_000), "2022-05-22")?,
    )
    .await?;
    write(
        &mut writer,
        &mut dt,
        generate_random_batch(records_for_size(3_000_000), "2022-05-22")?,
    )
    .await?;
    write(
        &mut writer,
        &mut dt,
        generate_random_batch(records_for_size(9_900_000), "2022-05-22")?,
    )
    .await?;

    let version = dt.version().unwrap();

    let filter = vec![PartitionFilter::try_from(("date", "=", "2022-05-22"))?];

    let optimize = DeltaOps(dt)
        .optimize()
        .with_filters(&filter)
        .with_target_size(10_000_000);
    let (dt, metrics) = optimize.await?;
    assert_eq!(metrics.num_files_added, 2);
    assert_eq!(metrics.num_files_removed, 4);
    assert_eq!(dt.version().unwrap(), version + 1);

    let optimize = DeltaOps(dt)
        .optimize()
        .with_filters(&filter)
        .with_target_size(10_000_000);
    let (dt, metrics) = optimize.await?;
    assert_eq!(metrics.num_files_added, 0);
    assert_eq!(metrics.num_files_removed, 0);
    assert_eq!(dt.version().unwrap(), version + 1);

    Ok(())
}

#[tokio::test]
/// Validate operation data and metadata was written
async fn test_commit_info() -> Result<(), Box<dyn Error>> {
    let context = setup_test(true).await?;
    let mut dt = context.table;
    let mut writer = RecordBatchWriter::for_table(&dt)?;

    write(
        &mut writer,
        &mut dt,
        tuples_to_batch(vec![(1, 2), (1, 3), (1, 4)], "2022-05-22")?,
    )
    .await?;

    write(
        &mut writer,
        &mut dt,
        tuples_to_batch(vec![(2, 2), (2, 3), (2, 4)], "2022-05-22")?,
    )
    .await?;

    let version = dt.version().unwrap();

    let filter = vec![PartitionFilter::try_from(("date", "=", "2022-05-22"))?];

    let optimize = DeltaOps(dt)
        .optimize()
        .with_target_size(2_000_000)
        .with_filters(&filter);
    let (dt, metrics) = optimize.await?;

    let commit_info: Vec<_> = dt.history(Some(1)).await?.collect();
    let last_commit = &commit_info[0];

    let commit_metrics =
        serde_json::from_value::<Metrics>(last_commit.info["operationMetrics"].clone())?;

    assert_eq!(commit_metrics, metrics);
    assert_eq!(last_commit.read_version, Some(version));
    let parameters = last_commit.operation_parameters.clone().unwrap();
    assert_eq!(parameters["targetSize"], json!("2000000"));
    assert_eq!(parameters["predicate"], "[\"date = '2022-05-22'\"]");

    Ok(())
}

#[tokio::test]
async fn test_zorder_rejects_zero_columns() -> Result<(), Box<dyn Error>> {
    let context = setup_test(true).await?;
    let dt = context.table;

    // Rejects zero columns
    let result = DeltaOps(dt)
        .optimize()
        .with_type(OptimizeType::ZOrder(vec![]))
        .await;
    assert!(result.is_err());
    assert!(result
        .unwrap_err()
        .to_string()
        .contains("Z-order requires at least one column"));
    Ok(())
}

#[tokio::test]
async fn test_zorder_rejects_nonexistent_columns() -> Result<(), Box<dyn Error>> {
    let context = setup_test(true).await?;
    let dt = context.table;

    // Rejects non-existent columns
    let result = DeltaOps(dt)
        .optimize()
        .with_type(OptimizeType::ZOrder(vec!["non-existent".to_string()]))
        .await;
    assert!(result.is_err());
    assert!(result.unwrap_err().to_string().contains(
        "Z-order columns must be present in the table schema. Unknown columns: [\"non-existent\"]"
    ));
    Ok(())
}

#[tokio::test]
async fn test_zorder_rejects_partition_column() -> Result<(), Box<dyn Error>> {
    let context = setup_test(true).await?;
    let mut dt = context.table;
    let mut writer = RecordBatchWriter::for_table(&dt)?;

    write(
        &mut writer,
        &mut dt,
        tuples_to_batch(vec![(1, 2), (1, 3), (1, 4)], "2022-05-22")?,
    )
    .await?;
    // Rejects partition columns
    let result = DeltaOps(dt)
        .optimize()
        .with_type(OptimizeType::ZOrder(vec!["date".to_string()]))
        .await;
    assert!(result.is_err());
    assert!(result
        .unwrap_err()
        .to_string()
        .contains("Z-order columns cannot be partition columns. Found: [\"date\"]"));

    Ok(())
}

#[tokio::test]
async fn test_zorder_unpartitioned() -> Result<(), Box<dyn Error>> {
    let context = setup_test(false).await?;
    let mut dt = context.table;
    let mut writer = RecordBatchWriter::for_table(&dt)?;

    write(
        &mut writer,
        &mut dt,
        tuples_to_batch(vec![(1, 1), (1, 2), (1, 2)], "1970-01-01")?,
    )
    .await?;

    write(
        &mut writer,
        &mut dt,
        tuples_to_batch(vec![(2, 1), (2, 2), (1, 2)], "1970-01-04")?,
    )
    .await?;

    let optimize = DeltaOps(dt).optimize().with_type(OptimizeType::ZOrder(vec![
        "date".to_string(),
        "x".to_string(),
        "y".to_string(),
    ]));
    let (dt, metrics) = optimize.await?;

    assert_eq!(metrics.num_files_added, 1);
    assert_eq!(metrics.num_files_removed, 2);
    assert_eq!(metrics.total_files_skipped, 0);
    assert_eq!(metrics.total_considered_files, 2);

    // Check data
    let files = dt.snapshot()?.file_paths_iter().collect::<Vec<_>>();
    assert_eq!(files.len(), 1);

    let actual = read_parquet_file(&files[0], dt.object_store()).await?;
    let expected = RecordBatch::try_new(
        actual.schema(),
        // Note that the order is not hierarchically sorted.
        vec![
            Arc::new(Int32Array::from(vec![1, 2, 1, 1, 1, 2])),
            Arc::new(Int32Array::from(vec![1, 1, 2, 2, 2, 2])),
            Arc::new(StringArray::from(vec![
                "1970-01-01",
                "1970-01-04",
                "1970-01-01",
                "1970-01-01",
                "1970-01-04",
                "1970-01-04",
            ])),
        ],
    )?;

    assert_eq!(actual, expected);

    Ok(())
}

#[tokio::test]
async fn test_zorder_partitioned() -> Result<(), Box<dyn Error>> {
    let context = setup_test(true).await?;
    let mut dt = context.table;
    let mut writer = RecordBatchWriter::for_table(&dt)?;

    // Write data in sorted order. Each value is a power of 2, so will affect
    // a new bit in the z-ordering.
    write(
        &mut writer,
        &mut dt,
        tuples_to_batch(vec![(1, 1), (1, 2), (1, 4)], "2022-05-22")?,
    )
    .await?;

    write(
        &mut writer,
        &mut dt,
        tuples_to_batch(vec![(2, 1), (2, 2), (2, 4)], "2022-05-22")?,
    )
    .await?;

    // This batch doesn't matter; we just use it to test partition filtering
    write(
        &mut writer,
        &mut dt,
        tuples_to_batch(vec![(1, 1), (1, 1), (1, 1)], "2022-05-23")?,
    )
    .await?;

    let filter = vec![PartitionFilter::try_from(("date", "=", "2022-05-22"))?];

    let optimize = DeltaOps(dt)
        .optimize()
        .with_type(OptimizeType::ZOrder(vec!["x".to_string(), "y".to_string()]))
        .with_filters(&filter);
    let (dt, metrics) = optimize.await?;

    assert_eq!(metrics.num_files_added, 1);
    assert_eq!(metrics.num_files_removed, 2);

    // Check data
    let files = dt.get_files_by_partitions(&filter).await?;
    assert_eq!(files.len(), 1);

    let actual = read_parquet_file(&files[0], dt.object_store()).await?;
    let expected = RecordBatch::try_new(
        actual.schema(),
        // Note that the order is not hierarchically sorted.
        vec![
            Arc::new(Int32Array::from(vec![1, 2, 1, 2, 1, 2])),
            Arc::new(Int32Array::from(vec![1, 1, 2, 2, 4, 4])),
        ],
    )?;

    assert_eq!(actual, expected);

    Ok(())
}

#[tokio::test]
async fn test_zorder_respects_target_size() -> Result<(), Box<dyn Error>> {
    let context = setup_test(true).await?;
    let mut dt = context.table;
    let mut writer = RecordBatchWriter::for_table(&dt)?;

    write(
        &mut writer,
        &mut dt,
        generate_random_batch(records_for_size(6_000_000), "2022-05-22")?,
    )
    .await?;
    write(
        &mut writer,
        &mut dt,
        generate_random_batch(records_for_size(9_000_000), "2022-05-22")?,
    )
    .await?;
    write(
        &mut writer,
        &mut dt,
        generate_random_batch(records_for_size(2_000_000), "2022-05-22")?,
    )
    .await?;

    let optimize = DeltaOps(dt)
        .optimize()
        .with_writer_properties(
            WriterProperties::builder()
                .set_compression(parquet::basic::Compression::UNCOMPRESSED)
                // Easier to hit the target size with a smaller row group size
                .set_max_row_group_size(64 * 1024)
                .build(),
        )
        .with_type(OptimizeType::ZOrder(vec!["x".to_string(), "y".to_string()]))
        .with_target_size(10_000_000);
    let (_, metrics) = optimize.await?;

    assert_eq!(metrics.num_files_added, 2);
    assert_eq!(metrics.num_files_removed, 3);

    // Allow going a little over the target size
    assert!(metrics.files_added.max < 11_000_000);

    Ok(())
}

async fn read_parquet_file(
    path: &Path,
    object_store: ObjectStoreRef,
) -> Result<RecordBatch, Box<dyn Error>> {
    let file = object_store.head(path).await?;
    let file_reader =
        ParquetObjectReader::new(object_store, file.location).with_file_size(file.size);
    let batches = ParquetRecordBatchStreamBuilder::new(file_reader)
        .await?
        .build()?
        .try_collect::<Vec<_>>()
        .await?;
    Ok(concat_batches(&batches[0].schema(), &batches)?)
}<|MERGE_RESOLUTION|>--- conflicted
+++ resolved
@@ -317,12 +317,8 @@
     let maybe_metrics = plan
         .execute(
             dt.log_store(),
-<<<<<<< HEAD
-            dt.snapshot()?,
+            dt.snapshot()?.snapshot(),
             None,
-=======
-            dt.snapshot()?.snapshot(),
->>>>>>> 18f949ef
             1,
             20,
             None,
@@ -387,12 +383,8 @@
     let metrics = plan
         .execute(
             dt.log_store(),
-<<<<<<< HEAD
-            dt.snapshot()?,
+            dt.snapshot()?.snapshot(),
             None,
-=======
-            dt.snapshot()?.snapshot(),
->>>>>>> 18f949ef
             1,
             20,
             None,
@@ -444,12 +436,8 @@
     let metrics = plan
         .execute(
             dt.log_store(),
-<<<<<<< HEAD
-            dt.snapshot()?,
+            dt.snapshot()?.snapshot(),
             None,
-=======
-            dt.snapshot()?.snapshot(),
->>>>>>> 18f949ef
             1,
             20,
             Some(Duration::from_secs(0)), // this will cause as many commits as num_files_added
