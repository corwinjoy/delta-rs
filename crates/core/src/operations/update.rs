--- conflicted
+++ resolved
@@ -137,17 +137,13 @@
 
 impl UpdateBuilder {
     /// Create a new ['UpdateBuilder']
-<<<<<<< HEAD
     pub fn new(
         log_store: LogStoreRef,
-        snapshot: DeltaTableState,
+        snapshot: EagerSnapshot,
         file_format_options: Option<FileFormatRef>,
     ) -> Self {
         let writer_properties_factory =
             build_writer_properties_factory_ffo(file_format_options.clone());
-=======
-    pub fn new(log_store: LogStoreRef, snapshot: EagerSnapshot) -> Self {
->>>>>>> 18f949ef
         Self {
             predicate: None,
             updates: HashMap::new(),
@@ -261,12 +257,8 @@
     predicate: Option<Expression>,
     updates: HashMap<Column, Expression>,
     log_store: LogStoreRef,
-<<<<<<< HEAD
-    snapshot: DeltaTableState,
+    snapshot: EagerSnapshot,
     file_format_options: Option<FileFormatRef>,
-=======
-    snapshot: EagerSnapshot,
->>>>>>> 18f949ef
     state: SessionState,
     writer_properties_factory: Option<Arc<dyn WriterPropertiesFactory>>,
     mut commit_properties: CommitProperties,
@@ -568,11 +560,7 @@
             }
 
             Ok((
-<<<<<<< HEAD
-                DeltaTable::new_with_state(this.log_store, snapshot, this.file_format_options),
-=======
-                DeltaTable::new_with_state(this.log_store, DeltaTableState::new(snapshot)),
->>>>>>> 18f949ef
+                DeltaTable::new_with_state(this.log_store, DeltaTableState::new(snapshot), this.file_format_options),
                 metrics,
             ))
         })
