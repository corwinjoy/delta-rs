--- conflicted
+++ resolved
@@ -27,12 +27,8 @@
 
 use arrow_array::RecordBatch;
 use arrow_schema::SchemaRef as ArrowSchemaRef;
-<<<<<<< HEAD
 use datafusion::error::DataFusionError;
 use datafusion::prelude::SessionContext;
-=======
-use datafusion::prelude::SessionConfig;
->>>>>>> d30b11f6
 use delta_kernel::engine::arrow_conversion::TryIntoArrow as _;
 use delta_kernel::expressions::Scalar;
 use delta_kernel::table_properties::DataSkippingNumIndexedCols;
@@ -356,14 +352,8 @@
                 this.optimize_type,
                 &this.snapshot,
                 this.filters,
-<<<<<<< HEAD
                 this.target_size,
                 this.writer_properties_factory,
-=======
-                this.target_size.to_owned(),
-                writer_properties,
-                this.session_config,
->>>>>>> d30b11f6
             )
             .await?;
             let metrics = plan
@@ -858,12 +848,7 @@
     snapshot: &DeltaTableState,
     filters: &[PartitionFilter],
     target_size: Option<u64>,
-<<<<<<< HEAD
     writer_properties_factory: Option<Arc<dyn WriterPropertiesFactory>>,
-=======
-    writer_properties: WriterProperties,
-    session_config: Option<SessionConfig>,
->>>>>>> d30b11f6
 ) -> Result<MergePlan, DeltaTableError> {
     let target_size =
         target_size.unwrap_or_else(|| snapshot.table_config().target_file_size().get());
