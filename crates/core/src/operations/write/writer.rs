//! Abstractions and implementations for writing data to delta tables

use std::collections::HashMap;
use std::sync::OnceLock;

use arrow_array::RecordBatch;
use arrow_schema::{ArrowError, SchemaRef as ArrowSchemaRef};
use delta_kernel::expressions::Scalar;
use delta_kernel::table_properties::DataSkippingNumIndexedCols;
use futures::{StreamExt, TryStreamExt};
use indexmap::IndexMap;
use object_store::buffered::BufWriter;
use object_store::path::Path;
use parquet::arrow::async_writer::ParquetObjectWriter;
use parquet::arrow::AsyncArrowWriter;
use parquet::basic::Compression;
use parquet::file::properties::WriterProperties;
use tokio::task::JoinSet;
use tracing::*;

use crate::crate_version;

use crate::errors::{DeltaResult, DeltaTableError};
use crate::kernel::{Add, PartitionsExt};
use crate::logstore::ObjectStoreRef;
use crate::table::file_format_options::{
    build_writer_properties_factory_wp, WriterPropertiesFactoryRef,
};
use crate::writer::record_batch::{divide_by_partition_values, PartitionResult};
use crate::writer::stats::create_add;
use crate::writer::utils::{
    arrow_schema_without_partitions, next_data_path, record_batch_without_partitions,
};

use parquet::format::FileMetaData;

// TODO databricks often suggests a file size of 100mb, should we set this default?
const DEFAULT_TARGET_FILE_SIZE: usize = 104_857_600;
const DEFAULT_WRITE_BATCH_SIZE: usize = 1024;
const DEFAULT_UPLOAD_PART_SIZE: usize = 1024 * 1024 * 5;
const DEFAULT_MAX_CONCURRENCY_TASKS: usize = 10;

fn upload_part_size() -> usize {
    static UPLOAD_SIZE: OnceLock<usize> = OnceLock::new();
    *UPLOAD_SIZE.get_or_init(|| {
        std::env::var("DELTARS_UPLOAD_PART_SIZE")
            .ok()
            .and_then(|s| s.parse::<usize>().ok())
            .map(|size| {
                if size < DEFAULT_UPLOAD_PART_SIZE {
                    // Minimum part size in GCS and S3
                    debug!("DELTARS_UPLOAD_PART_SIZE must be at least 5MB, therefore falling back on default of 5MB.");
                    DEFAULT_UPLOAD_PART_SIZE
                } else if size > 1024 * 1024 * 1024 * 5 {
                    // Maximum part size in GCS and S3
                    debug!("DELTARS_UPLOAD_PART_SIZE must not be higher than 5GB, therefore capping it at 5GB.");
                    1024 * 1024 * 1024 * 5
                } else {
                    size
                }
            })
            .unwrap_or(DEFAULT_UPLOAD_PART_SIZE)
    })
}

fn get_max_concurrency_tasks() -> usize {
    static MAX_CONCURRENCY_TASKS: OnceLock<usize> = OnceLock::new();
    *MAX_CONCURRENCY_TASKS.get_or_init(|| {
        std::env::var("DELTARS_MAX_CONCURRENCY_TASKS")
            .ok()
            .and_then(|s| s.parse::<usize>().ok())
            .unwrap_or(DEFAULT_MAX_CONCURRENCY_TASKS)
    })
}

/// Upload a parquet file to object store and return metadata for creating an Add action
#[instrument(skip(arrow_writer), fields(rows = 0, size = 0))]
async fn upload_parquet_file(
    mut arrow_writer: AsyncArrowWriter<ParquetObjectWriter>,
    path: Path,
) -> DeltaResult<(Path, usize, FileMetaData)> {
    let metadata = arrow_writer.finish().await?;
    let file_size = arrow_writer.bytes_written();
    Span::current().record("rows", metadata.num_rows);
    Span::current().record("size", file_size);
    debug!("multipart upload completed successfully");

    Ok((path, file_size, metadata))
}

#[derive(thiserror::Error, Debug)]
enum WriteError {
    #[error("Unexpected Arrow schema: got: {schema}, expected: {expected_schema}")]
    SchemaMismatch {
        schema: ArrowSchemaRef,
        expected_schema: ArrowSchemaRef,
    },

    #[error("Error creating add action: {source}")]
    CreateAdd {
        source: Box<dyn std::error::Error + Send + Sync + 'static>,
    },

    #[error("Error handling Arrow data: {source}")]
    Arrow {
        #[from]
        source: ArrowError,
    },

    #[error("Error partitioning record batch: {0}")]
    Partitioning(String),
}

impl From<WriteError> for DeltaTableError {
    fn from(err: WriteError) -> Self {
        match err {
            WriteError::SchemaMismatch { .. } => DeltaTableError::SchemaMismatch {
                msg: err.to_string(),
            },
            WriteError::Arrow { source } => DeltaTableError::Arrow { source },
            _ => DeltaTableError::GenericError {
                source: Box::new(err),
            },
        }
    }
}

/// Configuration to write data into Delta tables
#[derive(Debug)]
pub struct WriterConfig {
    /// Schema of the delta table
    table_schema: ArrowSchemaRef,
    /// Column names for columns the table is partitioned by
    partition_columns: Vec<String>,
    /// Properties passed to underlying parquet writer
    writer_properties_factory: WriterPropertiesFactoryRef,
    /// Size above which we will write a buffered parquet file to disk.
    target_file_size: usize,
    /// Row chunks passed to parquet writer. This and the internal parquet writer settings
    /// determine how fine granular we can track / control the size of resulting files.
    write_batch_size: usize,
    /// Num index cols to collect stats for
    num_indexed_cols: DataSkippingNumIndexedCols,
    /// Stats columns, specific columns to collect stats from, takes precedence over num_indexed_cols
    stats_columns: Option<Vec<String>>,
}

impl WriterConfig {
    /// Create a new instance of [WriterConfig].
    pub fn new(
        table_schema: ArrowSchemaRef,
        partition_columns: Vec<String>,
        writer_properties_factory: Option<WriterPropertiesFactoryRef>,
        target_file_size: Option<usize>,
        write_batch_size: Option<usize>,
        num_indexed_cols: DataSkippingNumIndexedCols,
        stats_columns: Option<Vec<String>>,
    ) -> Self {
        let writer_properties_factory = writer_properties_factory.unwrap_or_else(|| {
            // Keep these compression defaults for backwards compatibility
            let wp = WriterProperties::builder()
                .set_compression(Compression::SNAPPY)
                .build();
            build_writer_properties_factory_wp(wp)
        });
        let target_file_size = target_file_size.unwrap_or(DEFAULT_TARGET_FILE_SIZE);
        let write_batch_size = write_batch_size.unwrap_or(DEFAULT_WRITE_BATCH_SIZE);

        Self {
            table_schema,
            partition_columns,
            writer_properties_factory,
            target_file_size,
            write_batch_size,
            num_indexed_cols,
            stats_columns,
        }
    }

    /// Schema of files written to disk
    pub fn file_schema(&self) -> ArrowSchemaRef {
        arrow_schema_without_partitions(&self.table_schema, &self.partition_columns)
    }
}

/// A parquet writer implementation tailored to the needs of writing data to a delta table.
pub struct DeltaWriter {
    /// An object store pointing at Delta table root
    object_store: ObjectStoreRef,
    /// configuration for the writers
    config: WriterConfig,
    /// partition writers for individual partitions
    partition_writers: HashMap<Path, PartitionWriter>,
}

impl DeltaWriter {
    /// Create a new instance of [`DeltaWriter`]
    pub fn new(object_store: ObjectStoreRef, config: WriterConfig) -> Self {
        Self {
            object_store,
            config,
            partition_writers: HashMap::new(),
        }
    }

    /// Apply custom writer_properties to the underlying parquet writer
    pub fn with_writer_properties(mut self, writer_properties: WriterProperties) -> Self {
        let writer_properties_factory = build_writer_properties_factory_wp(writer_properties);
        self.config.writer_properties_factory = writer_properties_factory;
        self
    }

    fn divide_by_partition_values(
        &mut self,
        values: &RecordBatch,
    ) -> DeltaResult<Vec<PartitionResult>> {
        Ok(divide_by_partition_values(
            self.config.file_schema(),
            self.config.partition_columns.clone(),
            values,
        )
        .map_err(|err| WriteError::Partitioning(err.to_string()))?)
    }

    /// Write a batch to the partition induced by the partition_values. The record batch is expected
    /// to be pre-partitioned and only contain rows that belong into the same partition.
    /// However, it should still contain the partition columns.
    pub async fn write_partition(
        &mut self,
        record_batch: RecordBatch,
        partition_values: &IndexMap<String, Scalar>,
    ) -> DeltaResult<()> {
        let partition_key = Path::parse(partition_values.hive_partition_path())?;

        let record_batch =
            record_batch_without_partitions(&record_batch, &self.config.partition_columns)?;

        match self.partition_writers.get_mut(&partition_key) {
            Some(writer) => {
                writer.write(&record_batch).await?;
            }
            None => {
                let config = PartitionWriterConfig::try_new(
                    self.config.file_schema(),
                    partition_values.clone(),
                    Some(self.config.writer_properties_factory.clone()),
                    Some(self.config.target_file_size),
                    Some(self.config.write_batch_size),
                    None,
                )?;
                let mut writer = PartitionWriter::try_with_config(
                    self.object_store.clone(),
                    config,
                    self.config.num_indexed_cols,
                    self.config.stats_columns.clone(),
                )
                .await?;
                writer.write(&record_batch).await?;
                let _ = self.partition_writers.insert(partition_key, writer);
            }
        }

        Ok(())
    }

    /// Buffers record batches in-memory per partition up to appx. `target_file_size` for a partition.
    /// Flushes data to storage once a full file can be written.
    ///
    /// The `close` method has to be invoked to write all data still buffered
    /// and get the list of all written files.
    pub async fn write(&mut self, batch: &RecordBatch) -> DeltaResult<()> {
        for result in self.divide_by_partition_values(batch)? {
            self.write_partition(result.record_batch, &result.partition_values)
                .await?;
        }
        Ok(())
    }

    /// Close the writer and get the new [Add] actions.
    ///
    /// This will flush all remaining data.
    pub async fn close(mut self) -> DeltaResult<Vec<Add>> {
        let writers = std::mem::take(&mut self.partition_writers);
        let actions = futures::stream::iter(writers)
            .map(|(_, writer)| async move {
                let writer_actions = writer.close().await?;
                Ok::<_, DeltaTableError>(writer_actions)
            })
            .buffered(num_cpus::get())
            .try_fold(Vec::new(), |mut acc, actions| {
                acc.extend(actions);
                futures::future::ready(Ok(acc))
            })
            .await?;

        Ok(actions)
    }
}

/// Write configuration for partition writers
#[derive(Debug, Clone)]
pub struct PartitionWriterConfig {
    /// Schema of the data written to disk
    file_schema: ArrowSchemaRef,
    /// Prefix applied to all paths
    prefix: Path,
    /// Values for all partition columns
    partition_values: IndexMap<String, Scalar>,
    /// Properties passed to underlying parquet writer
    writer_properties_factory: WriterPropertiesFactoryRef,
    /// Size above which we will write a buffered parquet file to disk.
    target_file_size: usize,
    /// Row chunks passed to parquet writer. This and the internal parquet writer settings
    /// determine how fine granular we can track / control the size of resulting files.
    write_batch_size: usize,
    /// Concurrency level for writing to object store
    max_concurrency_tasks: usize,
}

impl PartitionWriterConfig {
    /// Create a new instance of [PartitionWriterConfig]
    pub fn try_new(
        file_schema: ArrowSchemaRef,
        partition_values: IndexMap<String, Scalar>,
        writer_properties_factory: Option<WriterPropertiesFactoryRef>,
        target_file_size: Option<usize>,
        write_batch_size: Option<usize>,
        max_concurrency_tasks: Option<usize>,
    ) -> DeltaResult<Self> {
        let part_path = partition_values.hive_partition_path();
        let prefix = Path::parse(part_path)?;
        let writer_properties_factory = writer_properties_factory.unwrap_or_else(|| {
            // These particular compression settings are required by writer::tests::test_unflushed_row_group_size
            let wp = WriterProperties::builder()
                .set_created_by(format!("delta-rs version {}", crate_version()))
                .build();
            build_writer_properties_factory_wp(wp)
        });
        let target_file_size = target_file_size.unwrap_or(DEFAULT_TARGET_FILE_SIZE);
        let write_batch_size = write_batch_size.unwrap_or(DEFAULT_WRITE_BATCH_SIZE);

        Ok(Self {
            file_schema,
            prefix,
            partition_values,
            writer_properties_factory,
            target_file_size,
            write_batch_size,
            max_concurrency_tasks: max_concurrency_tasks.unwrap_or_else(get_max_concurrency_tasks),
        })
    }
}

enum LazyArrowWriter {
    Initialized(Path, ObjectStoreRef, PartitionWriterConfig),
    Writing(Path, AsyncArrowWriter<ParquetObjectWriter>),
}

impl LazyArrowWriter {
    async fn write_batch(&mut self, batch: &RecordBatch) -> DeltaResult<()> {
        match self {
            LazyArrowWriter::Initialized(path, object_store, config) => {
                let writer = ParquetObjectWriter::from_buf_writer(
                    BufWriter::with_capacity(
                        object_store.clone(),
                        path.clone(),
                        upload_part_size(),
                    )
                    .with_max_concurrency(config.max_concurrency_tasks),
                );
                let mut arrow_writer = AsyncArrowWriter::try_new(
                    writer,
                    config.file_schema.clone(),
                    Some(config.writer_properties.clone()),
                )?;
                arrow_writer.write(batch).await?;
                *self = LazyArrowWriter::Writing(path.clone(), arrow_writer);
            }
            LazyArrowWriter::Writing(_, arrow_writer) => {
                arrow_writer.write(batch).await?;
            }
        }

        Ok(())
    }

    fn estimated_size(&self) -> usize {
        match self {
            LazyArrowWriter::Initialized(_, _, _) => 0,
            LazyArrowWriter::Writing(_, arrow_writer) => {
                arrow_writer.bytes_written() + arrow_writer.in_progress_size()
            }
        }
    }
}

/// Partition writer implementation
/// This writer takes in table data as RecordBatches and writes it out to partitioned parquet files.
/// It buffers data in memory until it reaches a certain size, then writes it out to optimize file sizes.
/// When you complete writing you get back a list of Add actions that can be used to update the Delta table commit log.
pub struct PartitionWriter {
    object_store: ObjectStoreRef,
    writer_id: uuid::Uuid,
    config: PartitionWriterConfig,
    writer: LazyArrowWriter,
    part_counter: usize,
<<<<<<< HEAD
    data_path: Path,
    files_written: Vec<Add>,
=======
>>>>>>> 5ac0629e
    /// Num index cols to collect stats for
    num_indexed_cols: DataSkippingNumIndexedCols,
    /// Stats columns, specific columns to collect stats from, takes precedence over num_indexed_cols
    stats_columns: Option<Vec<String>>,
    in_flight_writers: JoinSet<DeltaResult<(Path, usize, FileMetaData)>>,
}

impl PartitionWriter {
    /// Create a new instance of [`PartitionWriter`] from [`PartitionWriterConfig`]
    pub async fn try_with_config(
        object_store: ObjectStoreRef,
        config: PartitionWriterConfig,
        num_indexed_cols: DataSkippingNumIndexedCols,
        stats_columns: Option<Vec<String>>,
    ) -> DeltaResult<Self> {
<<<<<<< HEAD
        let buffer = AsyncShareableBuffer::default();
        let writer_id = uuid::Uuid::new_v4();
        let data_path = next_data_path(
            &config.prefix,
            0,
            &writer_id,
            config.writer_properties_factory.clone(),
        );
        let writer_properties = config
            .writer_properties_factory
            .create_writer_properties(&data_path, &config.file_schema)
            .await?;
        let arrow_writer = AsyncArrowWriter::try_new(
            buffer.clone(),
            config.file_schema.clone(),
            Some(writer_properties),
        )?;
=======
        let writer_id = uuid::Uuid::new_v4();
        let first_path = next_data_path(&config.prefix, 0, &writer_id, &config.writer_properties);
        let writer = Self::create_writer(object_store.clone(), first_path.clone(), &config)?;
>>>>>>> 5ac0629e

        Ok(Self {
            object_store,
            writer_id,
            config,
            writer,
            part_counter: 0,
<<<<<<< HEAD
            data_path,
            files_written: Vec::new(),
=======
>>>>>>> 5ac0629e
            num_indexed_cols,
            stats_columns,
            in_flight_writers: JoinSet::new(),
        })
    }

    fn create_writer(
        object_store: ObjectStoreRef,
        path: Path,
        config: &PartitionWriterConfig,
    ) -> DeltaResult<LazyArrowWriter> {
        let state = LazyArrowWriter::Initialized(path, object_store.clone(), config.clone());
        Ok(state)
    }

    fn next_data_path(&mut self) -> Path {
        self.part_counter += 1;

        next_data_path(
            &self.config.prefix,
            self.part_counter,
            &self.writer_id,
            self.config.writer_properties_factory.clone(),
        )
    }

<<<<<<< HEAD
    async fn reset_writer(
        &mut self,
    ) -> DeltaResult<(
        AsyncArrowWriter<AsyncShareableBuffer>,
        AsyncShareableBuffer,
        Path,
    )> {
        let new_buffer = AsyncShareableBuffer::default();
        let new_path = self.next_data_path();
        let writer_properties = self
            .config
            .writer_properties_factory
            .create_writer_properties(&new_path, &self.config.file_schema)
            .await?;
        let arrow_writer = AsyncArrowWriter::try_new(
            new_buffer.clone(),
            self.config.file_schema.clone(),
            Some(writer_properties),
        )?;
        Ok((
            std::mem::replace(&mut self.arrow_writer, arrow_writer),
            std::mem::replace(&mut self.buffer, new_buffer),
            std::mem::replace(&mut self.data_path, new_path),
        ))
    }

    async fn write_batch(&mut self, batch: &RecordBatch) -> DeltaResult<()> {
        Ok(self.arrow_writer.write(batch).await?)
    }

    #[instrument(skip(self), fields(rows = 0, size = 0, path = field::Empty))]
    async fn flush_arrow_writer(&mut self) -> DeltaResult<()> {
        // replace counter / buffers and close the current writer
        let (writer, buffer, path) = self.reset_writer().await?;
        let metadata = writer.close().await?;
        // don't write empty file
        if metadata.num_rows == 0 {
            return Ok(());
        }

        let mut buffer = match buffer.into_inner().await {
            Some(buffer) => Bytes::from(buffer),
            None => return Ok(()), // Nothing to write
        };

        // collect metadata
        let file_size = buffer.len() as i64;

        Span::current().record("rows", metadata.num_rows);
        Span::current().record("size", file_size);
        Span::current().record("path", path.as_ref());

        // write file to object store
        let mut multi_part_upload = self.object_store.put_multipart(&path).await?;
        let part_size = upload_part_size();
        let mut tasks = JoinSet::new();
        let max_concurrent_tasks = 10; // TODO: make configurable

        let mut part_count = 0;
        while buffer.len() > part_size {
            let part = buffer.split_to(part_size);
            let upload_future = multi_part_upload.put_part(part.into());

            // wait until one spot frees up before spawning new task
            if tasks.len() >= max_concurrent_tasks {
                tasks.join_next().await;
            }
            tasks.spawn(upload_future);
            part_count += 1;
        }

        if !buffer.is_empty() {
            let upload_future = multi_part_upload.put_part(buffer.into());
            tasks.spawn(upload_future);
            part_count += 1;
=======
    async fn reset_writer(&mut self) -> DeltaResult<()> {
        let next_path = self.next_data_path();
        let new_writer = Self::create_writer(self.object_store.clone(), next_path, &self.config)?;
        let state = std::mem::replace(&mut self.writer, new_writer);

        if let LazyArrowWriter::Writing(path, arrow_writer) = state {
            self.in_flight_writers
                .spawn(upload_parquet_file(arrow_writer, path));
>>>>>>> 5ac0629e
        }
        Ok(())
    }

    /// Buffers record batches in-memory up to appx. `target_file_size`.
    /// Flushes data to storage once a full file can be written.
    ///
    /// The `close` method has to be invoked to write all data still buffered
    /// and get the list of all written files.
    pub async fn write(&mut self, batch: &RecordBatch) -> DeltaResult<()> {
        if batch.schema() != self.config.file_schema {
            return Err(WriteError::SchemaMismatch {
                schema: batch.schema(),
                expected_schema: self.config.file_schema.clone(),
            }
            .into());
        }

        let max_offset = batch.num_rows();
        for offset in (0..max_offset).step_by(self.config.write_batch_size) {
            let length = usize::min(self.config.write_batch_size, max_offset - offset);
            self.writer
                .write_batch(&batch.slice(offset, length))
                .await?;
            // flush currently buffered data to disk once we meet or exceed the target file size.
            let estimated_size = self.writer.estimated_size();
            if estimated_size >= self.config.target_file_size {
                debug!("Writing file with estimated size {estimated_size:?} in background.");
                self.reset_writer().await?;
            }
        }

        Ok(())
    }

    /// Close the writer and get the new [Add] actions.
    ///
    /// This will flush any remaining data and collect all Add actions from background tasks.
    pub async fn close(mut self) -> DeltaResult<Vec<Add>> {
        if let LazyArrowWriter::Writing(path, arrow_writer) = self.writer {
            self.in_flight_writers
                .spawn(upload_parquet_file(arrow_writer, path));
        }

        let mut results = Vec::new();
        while let Some(result) = self.in_flight_writers.join_next().await {
            match result {
                Ok(Ok(data)) => results.push(data),
                Ok(Err(e)) => {
                    return Err(e);
                }
                Err(e) => {
                    return Err(DeltaTableError::GenericError {
                        source: Box::new(e),
                    })
                }
            }
        }

        let adds = results
            .into_iter()
            .map(|(path, file_size, metadata)| {
                create_add(
                    &self.config.partition_values,
                    path.to_string(),
                    file_size as i64,
                    &metadata,
                    self.num_indexed_cols,
                    &self.stats_columns,
                )
                .map_err(|err| WriteError::CreateAdd {
                    source: Box::new(err),
                })
            })
            .collect::<Result<Vec<_>, _>>()?;

        Ok(adds)
    }
}

#[cfg(test)]
mod tests {
    use super::*;
    use crate::logstore::tests::flatten_list_stream as list;
    use crate::table::config::DEFAULT_NUM_INDEX_COLS;
    use crate::writer::test_utils::*;
    use crate::DeltaTableBuilder;
    use arrow::array::{Int32Array, StringArray};
    use arrow::datatypes::{DataType, Field, Schema as ArrowSchema};
    use std::sync::Arc;

    fn get_delta_writer(
        object_store: ObjectStoreRef,
        batch: &RecordBatch,
        writer_properties: Option<WriterProperties>,
        target_file_size: Option<usize>,
        write_batch_size: Option<usize>,
    ) -> DeltaWriter {
        let writer_properties_factory = writer_properties.map(build_writer_properties_factory_wp);

        let config = WriterConfig::new(
            batch.schema(),
            vec![],
            writer_properties_factory,
            target_file_size,
            write_batch_size,
            DataSkippingNumIndexedCols::NumColumns(DEFAULT_NUM_INDEX_COLS),
            None,
        );
        DeltaWriter::new(object_store, config)
    }

    async fn get_partition_writer(
        object_store: ObjectStoreRef,
        batch: &RecordBatch,
        writer_properties: Option<WriterProperties>,
        target_file_size: Option<usize>,
        write_batch_size: Option<usize>,
    ) -> PartitionWriter {
        let writer_properties_factory = writer_properties.map(build_writer_properties_factory_wp);
        let config = PartitionWriterConfig::try_new(
            batch.schema(),
            IndexMap::new(),
            writer_properties_factory,
            target_file_size,
            write_batch_size,
            None,
        )
        .unwrap();
        PartitionWriter::try_with_config(
            object_store,
            config,
            DataSkippingNumIndexedCols::NumColumns(DEFAULT_NUM_INDEX_COLS),
            None,
        )
        .await
        .unwrap()
    }

    #[tokio::test]
    async fn test_write_partition() {
        let log_store = DeltaTableBuilder::from_uri(url::Url::parse("memory:///").unwrap())
            .unwrap()
            .build_storage()
            .unwrap();
        let object_store = log_store.object_store(None);
        let batch = get_record_batch(None, false);

        // write single un-partitioned batch
        let mut writer = get_partition_writer(object_store.clone(), &batch, None, None, None).await;
        writer.write(&batch).await.unwrap();
        let files = list(object_store.as_ref(), None).await.unwrap();
        assert_eq!(files.len(), 0);
        let adds = writer.close().await.unwrap();
        let files = list(object_store.as_ref(), None).await.unwrap();
        assert_eq!(files.len(), 1);
        assert_eq!(files.len(), adds.len());
        let head = object_store
            .head(&Path::from(adds[0].path.clone()))
            .await
            .unwrap();
        assert_eq!(head.size, adds[0].size as u64)
    }

    #[tokio::test]
    async fn test_write_partition_with_parts() {
        let base_int = Arc::new(Int32Array::from((0..10000).collect::<Vec<i32>>()));
        let base_str = Arc::new(StringArray::from(vec!["A"; 10000]));
        let schema = Arc::new(ArrowSchema::new(vec![
            Field::new("id", DataType::Utf8, true),
            Field::new("value", DataType::Int32, true),
        ]));
        let batch = RecordBatch::try_new(schema, vec![base_str, base_int]).unwrap();

        let object_store = DeltaTableBuilder::from_uri(url::Url::parse("memory:///").unwrap())
            .unwrap()
            .build_storage()
            .unwrap()
            .object_store(None);
        let properties = WriterProperties::builder()
            .set_max_row_group_size(1024)
            .build();
        // configure small target file size and and row group size so we can observe multiple files written
        let mut writer =
            get_partition_writer(object_store, &batch, Some(properties), Some(10_000), None).await;
        writer.write(&batch).await.unwrap();

        // check that we have written more then once file, and no more then 1 is below target size
        let adds = writer.close().await.unwrap();
        assert!(adds.len() > 1);
        let target_file_count = adds
            .iter()
            .fold(0, |acc, add| acc + (add.size > 10_000) as i32);
        assert!(target_file_count >= adds.len() as i32 - 1)
    }

    #[tokio::test]
    async fn test_unflushed_row_group_size() {
        let base_int = Arc::new(Int32Array::from((0..10000).collect::<Vec<i32>>()));
        let base_str = Arc::new(StringArray::from(vec!["A"; 10000]));
        let schema = Arc::new(ArrowSchema::new(vec![
            Field::new("id", DataType::Utf8, true),
            Field::new("value", DataType::Int32, true),
        ]));
        let batch = RecordBatch::try_new(schema, vec![base_str, base_int]).unwrap();

        let object_store = DeltaTableBuilder::from_uri(url::Url::parse("memory:///").unwrap())
            .unwrap()
            .build_storage()
            .unwrap()
            .object_store(None);
        // configure small target file size so we can observe multiple files written
        let mut writer = get_partition_writer(object_store, &batch, None, Some(10_000), None).await;
        writer.write(&batch).await.unwrap();

        // check that we have written more then once file, and no more then 1 is below target size
        let adds = writer.close().await.unwrap();
        assert!(adds.len() > 1);
        let target_file_count = adds
            .iter()
            .fold(0, |acc, add| acc + (add.size > 10_000) as i32);
        assert!(target_file_count >= adds.len() as i32 - 1)
    }

    #[tokio::test]
    async fn test_do_not_write_empty_file_on_close() {
        let base_int = Arc::new(Int32Array::from((0..10000_i32).collect::<Vec<i32>>()));
        let base_str = Arc::new(StringArray::from(vec!["A"; 10000]));
        let schema = Arc::new(ArrowSchema::new(vec![
            Field::new("id", DataType::Utf8, true),
            Field::new("value", DataType::Int32, true),
        ]));
        let batch = RecordBatch::try_new(schema, vec![base_str, base_int]).unwrap();

        let object_store = DeltaTableBuilder::from_uri(url::Url::parse("memory:///").unwrap())
            .unwrap()
            .build_storage()
            .unwrap()
            .object_store(None);
        // configure high batch size and low file size to observe one file written and flushed immediately
        // upon writing batch, then ensures the buffer is empty upon closing writer
        let mut writer =
            get_partition_writer(object_store, &batch, None, Some(9000), Some(10000)).await;
        writer.write(&batch).await.unwrap();

        let adds = writer.close().await.unwrap();
        assert_eq!(adds.len(), 1);
    }

    #[tokio::test]
    async fn test_write_mismatched_schema() {
        let log_store = DeltaTableBuilder::from_uri(url::Url::parse("memory:///").unwrap())
            .unwrap()
            .build_storage()
            .unwrap();
        let object_store = log_store.object_store(None);
        let batch = get_record_batch(None, false);

        // write single un-partitioned batch
        let mut writer = get_delta_writer(object_store.clone(), &batch, None, None, None);
        writer.write(&batch).await.unwrap();
        // Ensure the write hasn't been flushed
        let files = list(object_store.as_ref(), None).await.unwrap();
        assert_eq!(files.len(), 0);

        // Create a second batch with a different schema
        let second_schema = Arc::new(ArrowSchema::new(vec![
            Field::new("id", DataType::Int32, true),
            Field::new("name", DataType::Utf8, true),
        ]));
        let second_batch = RecordBatch::try_new(
            second_schema,
            vec![
                Arc::new(Int32Array::from(vec![Some(1), Some(2)])),
                Arc::new(StringArray::from(vec![Some("will"), Some("robert")])),
            ],
        )
        .unwrap();

        let result = writer.write(&second_batch).await;
        assert!(result.is_err());

        match result {
            Ok(_) => {
                panic!("Should not have successfully written");
            }
            Err(e) => {
                match e {
                    DeltaTableError::SchemaMismatch { .. } => {
                        // this is expected
                    }
                    others => {
                        panic!("Got the wrong error: {others:?}");
                    }
                }
            }
        };
    }
}<|MERGE_RESOLUTION|>--- conflicted
+++ resolved
@@ -404,11 +404,7 @@
     config: PartitionWriterConfig,
     writer: LazyArrowWriter,
     part_counter: usize,
-<<<<<<< HEAD
     data_path: Path,
-    files_written: Vec<Add>,
-=======
->>>>>>> 5ac0629e
     /// Num index cols to collect stats for
     num_indexed_cols: DataSkippingNumIndexedCols,
     /// Stats columns, specific columns to collect stats from, takes precedence over num_indexed_cols
@@ -424,7 +420,6 @@
         num_indexed_cols: DataSkippingNumIndexedCols,
         stats_columns: Option<Vec<String>>,
     ) -> DeltaResult<Self> {
-<<<<<<< HEAD
         let buffer = AsyncShareableBuffer::default();
         let writer_id = uuid::Uuid::new_v4();
         let data_path = next_data_path(
@@ -442,11 +437,6 @@
             config.file_schema.clone(),
             Some(writer_properties),
         )?;
-=======
-        let writer_id = uuid::Uuid::new_v4();
-        let first_path = next_data_path(&config.prefix, 0, &writer_id, &config.writer_properties);
-        let writer = Self::create_writer(object_store.clone(), first_path.clone(), &config)?;
->>>>>>> 5ac0629e
 
         Ok(Self {
             object_store,
@@ -454,11 +444,7 @@
             config,
             writer,
             part_counter: 0,
-<<<<<<< HEAD
             data_path,
-            files_written: Vec::new(),
-=======
->>>>>>> 5ac0629e
             num_indexed_cols,
             stats_columns,
             in_flight_writers: JoinSet::new(),
@@ -485,83 +471,6 @@
         )
     }
 
-<<<<<<< HEAD
-    async fn reset_writer(
-        &mut self,
-    ) -> DeltaResult<(
-        AsyncArrowWriter<AsyncShareableBuffer>,
-        AsyncShareableBuffer,
-        Path,
-    )> {
-        let new_buffer = AsyncShareableBuffer::default();
-        let new_path = self.next_data_path();
-        let writer_properties = self
-            .config
-            .writer_properties_factory
-            .create_writer_properties(&new_path, &self.config.file_schema)
-            .await?;
-        let arrow_writer = AsyncArrowWriter::try_new(
-            new_buffer.clone(),
-            self.config.file_schema.clone(),
-            Some(writer_properties),
-        )?;
-        Ok((
-            std::mem::replace(&mut self.arrow_writer, arrow_writer),
-            std::mem::replace(&mut self.buffer, new_buffer),
-            std::mem::replace(&mut self.data_path, new_path),
-        ))
-    }
-
-    async fn write_batch(&mut self, batch: &RecordBatch) -> DeltaResult<()> {
-        Ok(self.arrow_writer.write(batch).await?)
-    }
-
-    #[instrument(skip(self), fields(rows = 0, size = 0, path = field::Empty))]
-    async fn flush_arrow_writer(&mut self) -> DeltaResult<()> {
-        // replace counter / buffers and close the current writer
-        let (writer, buffer, path) = self.reset_writer().await?;
-        let metadata = writer.close().await?;
-        // don't write empty file
-        if metadata.num_rows == 0 {
-            return Ok(());
-        }
-
-        let mut buffer = match buffer.into_inner().await {
-            Some(buffer) => Bytes::from(buffer),
-            None => return Ok(()), // Nothing to write
-        };
-
-        // collect metadata
-        let file_size = buffer.len() as i64;
-
-        Span::current().record("rows", metadata.num_rows);
-        Span::current().record("size", file_size);
-        Span::current().record("path", path.as_ref());
-
-        // write file to object store
-        let mut multi_part_upload = self.object_store.put_multipart(&path).await?;
-        let part_size = upload_part_size();
-        let mut tasks = JoinSet::new();
-        let max_concurrent_tasks = 10; // TODO: make configurable
-
-        let mut part_count = 0;
-        while buffer.len() > part_size {
-            let part = buffer.split_to(part_size);
-            let upload_future = multi_part_upload.put_part(part.into());
-
-            // wait until one spot frees up before spawning new task
-            if tasks.len() >= max_concurrent_tasks {
-                tasks.join_next().await;
-            }
-            tasks.spawn(upload_future);
-            part_count += 1;
-        }
-
-        if !buffer.is_empty() {
-            let upload_future = multi_part_upload.put_part(buffer.into());
-            tasks.spawn(upload_future);
-            part_count += 1;
-=======
     async fn reset_writer(&mut self) -> DeltaResult<()> {
         let next_path = self.next_data_path();
         let new_writer = Self::create_writer(self.object_store.clone(), next_path, &self.config)?;
@@ -570,7 +479,6 @@
         if let LazyArrowWriter::Writing(path, arrow_writer) = state {
             self.in_flight_writers
                 .spawn(upload_parquet_file(arrow_writer, path));
->>>>>>> 5ac0629e
         }
         Ok(())
     }
