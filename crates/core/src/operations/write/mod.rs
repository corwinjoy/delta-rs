//!
//! New Table Semantics
//!  - The schema of the [Plan] is used to initialize the table.
//!  - The partition columns will be used to partition the table.
//!
//! Existing Table Semantics
//!  - The save mode will control how existing data is handled (i.e. overwrite, append, etc)
//!  - Conflicting columns (i.e. a INT, and a STRING)
//!    will result in an exception.
//!  - The partition columns, if present, are validated against the existing metadata. If not
//!    present, then the partitioning of the table is respected.
//!
//! In combination with `Overwrite`, a `replaceWhere` option can be used to transactionally
//! replace data that matches a predicate.
//!
//! # Example
//! ```rust ignore
//! let id_field = arrow::datatypes::Field::new("id", arrow::datatypes::DataType::Int32, false);
//! let schema = Arc::new(arrow::datatypes::Schema::new(vec![id_field]));
//! let ids = arrow::array::Int32Array::from(vec![1, 2, 3, 4, 5]);
//! let batch = RecordBatch::try_new(schema, vec![Arc::new(ids)])?;
//! let ops = DeltaOps::try_from_uri("../path/to/empty/dir").await?;
//! let table = ops.write(vec![batch]).await?;
//! ````

pub(crate) mod async_utils;
pub mod configs;
pub(crate) mod execution;
pub(crate) mod generated_columns;
pub(crate) mod metrics;
pub(crate) mod schema_evolution;
pub mod writer;

use arrow_schema::Schema;
pub use configs::WriterStatsConfig;
use datafusion::execution::SessionStateBuilder;
use delta_kernel::engine::arrow_conversion::TryIntoKernel as _;
use generated_columns::{able_to_gc, add_generated_columns, add_missing_generated_columns};
use metrics::{WriteMetricExtensionPlanner, SOURCE_COUNT_ID, SOURCE_COUNT_METRIC};
use std::collections::HashMap;
use std::str::FromStr;
use std::sync::Arc;
use std::time::{Instant, SystemTime, UNIX_EPOCH};
use std::vec;

use arrow_array::RecordBatch;
use datafusion::catalog::TableProvider;
use datafusion::common::{Column, DFSchema, Result, ScalarValue};
use datafusion::datasource::MemTable;
use datafusion::execution::context::{SessionContext, SessionState};
use datafusion::logical_expr::{cast, lit, try_cast, Expr, Extension, LogicalPlan};
use datafusion::prelude::DataFrame;
use execution::{prepare_predicate_actions, write_execution_plan_v2};
use futures::future::BoxFuture;
use parquet::file::properties::WriterProperties;
use schema_evolution::try_cast_schema;
use serde::{Deserialize, Serialize};
use tracing::log::*;

use super::cdc::CDC_COLUMN_NAME;
use super::datafusion_utils::Expression;
use super::{CreateBuilder, CustomExecuteHandler, Operation};
use crate::delta_datafusion::expr::fmt_expr_to_sql;
use crate::delta_datafusion::expr::parse_predicate_expression;
use crate::delta_datafusion::logical::MetricObserver;
use crate::delta_datafusion::physical::{find_metric_node, get_metric};
use crate::delta_datafusion::planner::DeltaPlanner;
use crate::delta_datafusion::register_store;
use crate::delta_datafusion::DataFusionMixins;
use crate::errors::{DeltaResult, DeltaTableError};
use crate::kernel::schema::cast::merge_arrow_schema;
use crate::kernel::transaction::{CommitBuilder, CommitProperties, TableReference, PROTOCOL};
use crate::kernel::{
    new_metadata, Action, ActionType, EagerSnapshot, MetadataExt as _, ProtocolExt as _,
    StructType, StructTypeExt,
};
use crate::logstore::LogStoreRef;
use crate::protocol::{DeltaOperation, SaveMode};
<<<<<<< HEAD
use crate::table::file_format_options::{
    build_writer_properties_factory_ffo, build_writer_properties_factory_wp, FileFormatRef,
    WriterPropertiesFactory,
};
use crate::table::state::DeltaTableState;
=======
>>>>>>> 18f949ef
use crate::DeltaTable;

#[derive(thiserror::Error, Debug)]
pub(crate) enum WriteError {
    #[error("No data source supplied to write command.")]
    MissingData,

    #[error("Failed to execute write task: {source}")]
    WriteTask { source: tokio::task::JoinError },

    #[error("A table already exists at: {0}")]
    AlreadyExists(String),

    #[error(
        "Specified table partitioning does not match table partitioning: expected: {expected:?}, got: {got:?}",
    )]
    PartitionColumnMismatch {
        expected: Vec<String>,
        got: Vec<String>,
    },
}

impl From<WriteError> for DeltaTableError {
    fn from(err: WriteError) -> Self {
        DeltaTableError::GenericError {
            source: Box::new(err),
        }
    }
}

///Specifies how to handle schema drifts
#[derive(PartialEq, Clone, Copy)]
pub enum SchemaMode {
    /// Overwrite the schema with the new schema
    Overwrite,
    /// Append the new schema to the existing schema
    Merge,
}

impl FromStr for SchemaMode {
    type Err = DeltaTableError;

    fn from_str(s: &str) -> DeltaResult<Self> {
        match s.to_ascii_lowercase().as_str() {
            "overwrite" => Ok(SchemaMode::Overwrite),
            "merge" => Ok(SchemaMode::Merge),
            _ => Err(DeltaTableError::Generic(format!("Invalid schema write mode provided: {s}, only these are supported: ['overwrite', 'merge']"))),
        }
    }
}

/// Write data into a DeltaTable
pub struct WriteBuilder {
    /// A snapshot of the to-be-loaded table's state
    snapshot: Option<EagerSnapshot>,
    /// Delta object store for handling data files
    log_store: LogStoreRef,
    /// Options to apply when operating on the table files
    file_format_options: Option<FileFormatRef>,
    /// The input plan
    input: Option<Arc<LogicalPlan>>,
    /// Datafusion session state relevant for executing the input plan
    state: Option<SessionState>,
    /// SaveMode defines how to treat data already written to table location
    mode: SaveMode,
    /// Column names for table partitioning
    partition_columns: Option<Vec<String>>,
    /// When using `Overwrite` mode, replace data that matches a predicate
    predicate: Option<Expression>,
    /// Size above which we will write a buffered parquet file to disk.
    target_file_size: Option<usize>,
    /// Number of records to be written in single batch to underlying writer
    write_batch_size: Option<usize>,
    /// whether to overwrite the schema or to merge it. None means to fail on schmema drift
    schema_mode: Option<SchemaMode>,
    /// how to handle cast failures, either return NULL (safe=true) or return ERR (safe=false)
    safe_cast: bool,
    /// Parquet writer properties
    writer_properties_factory: Option<Arc<dyn WriterPropertiesFactory>>,
    /// Additional information to add to the commit
    commit_properties: CommitProperties,
    /// Name of the table, only used when table doesn't exist yet
    name: Option<String>,
    /// Description of the table, only used when table doesn't exist yet
    description: Option<String>,
    /// Configurations of the delta table, only used when table doesn't exist
    configuration: HashMap<String, Option<String>>,
    custom_execute_handler: Option<Arc<dyn CustomExecuteHandler>>,
}

#[derive(Default, Debug, Serialize, Deserialize)]
/// Metrics for the Write Operation
pub struct WriteMetrics {
    /// Number of files added
    pub num_added_files: usize,
    /// Number of files removed
    pub num_removed_files: usize,
    /// Number of partitions
    pub num_partitions: usize,
    /// Number of rows added
    pub num_added_rows: usize,
    /// Time taken to execute the entire operation
    pub execution_time_ms: u64,
}

impl super::Operation<()> for WriteBuilder {
    fn log_store(&self) -> &LogStoreRef {
        &self.log_store
    }
    fn get_custom_execute_handler(&self) -> Option<Arc<dyn CustomExecuteHandler>> {
        self.custom_execute_handler.clone()
    }
}

impl WriteBuilder {
    /// Create a new [`WriteBuilder`]
<<<<<<< HEAD
    pub fn new(
        log_store: LogStoreRef,
        snapshot: Option<DeltaTableState>,
        file_format_options: Option<FileFormatRef>,
    ) -> Self {
        let writer_properties_factory =
            build_writer_properties_factory_ffo(file_format_options.clone());
=======
    pub fn new(log_store: LogStoreRef, snapshot: Option<EagerSnapshot>) -> Self {
>>>>>>> 18f949ef
        Self {
            snapshot,
            log_store,
            file_format_options,
            input: None,
            state: None,
            mode: SaveMode::Append,
            partition_columns: None,
            predicate: None,
            target_file_size: None,
            write_batch_size: None,
            safe_cast: false,
            schema_mode: None,
            writer_properties_factory,
            commit_properties: CommitProperties::default(),
            name: None,
            description: None,
            configuration: Default::default(),
            custom_execute_handler: None,
        }
    }

    /// Specify the behavior when a table exists at location
    pub fn with_save_mode(mut self, save_mode: SaveMode) -> Self {
        self.mode = save_mode;
        self
    }

    /// Add Schema Write Mode
    pub fn with_schema_mode(mut self, schema_mode: SchemaMode) -> Self {
        self.schema_mode = Some(schema_mode);
        self
    }

    /// When using `Overwrite` mode, replace data that matches a predicate
    pub fn with_replace_where(mut self, predicate: impl Into<Expression>) -> Self {
        self.predicate = Some(predicate.into());
        self
    }

    /// (Optional) Specify table partitioning. If specified, the partitioning is validated,
    /// if the table already exists. In case a new table is created, the partitioning is applied.
    pub fn with_partition_columns(
        mut self,
        partition_columns: impl IntoIterator<Item = impl Into<String>>,
    ) -> Self {
        self.partition_columns = Some(partition_columns.into_iter().map(|s| s.into()).collect());
        self
    }

    /// Logical execution plan that produces the data to be written to the delta table
    pub fn with_input_execution_plan(mut self, plan: Arc<LogicalPlan>) -> Self {
        self.input = Some(plan);
        self
    }

    /// A session state accompanying a given input plan, containing e.g. registered object stores
    pub fn with_input_session_state(mut self, state: SessionState) -> Self {
        self.state = Some(state);
        self
    }

    /// Specify the target file size for data files written to the delta table.
    pub fn with_target_file_size(mut self, target_file_size: usize) -> Self {
        self.target_file_size = Some(target_file_size);
        self
    }

    /// Specify the target batch size for row groups written to parquet files.
    pub fn with_write_batch_size(mut self, write_batch_size: usize) -> Self {
        self.write_batch_size = Some(write_batch_size);
        self
    }

    /// Specify the safety of the casting operation
    /// how to handle cast failures, either return NULL (safe=true) or return ERR (safe=false)
    pub fn with_cast_safety(mut self, safe: bool) -> Self {
        self.safe_cast = safe;
        self
    }

    /// Specify the writer properties to use when writing a parquet file
    pub fn with_writer_properties(mut self, writer_properties: WriterProperties) -> Self {
        let writer_properties_factory = build_writer_properties_factory_wp(writer_properties);
        self.writer_properties_factory = Some(writer_properties_factory);
        self
    }

    /// Additional metadata to be added to commit info
    pub fn with_commit_properties(mut self, commit_properties: CommitProperties) -> Self {
        self.commit_properties = commit_properties;
        self
    }

    /// Specify the table name. Optionally qualified with
    /// a database name [database_name.] table_name.
    pub fn with_table_name(mut self, name: impl Into<String>) -> Self {
        self.name = Some(name.into());
        self
    }

    /// Comment to describe the table.
    pub fn with_description(mut self, description: impl Into<String>) -> Self {
        self.description = Some(description.into());
        self
    }

    /// Set a custom execute handler, for pre and post execution
    pub fn with_custom_execute_handler(mut self, handler: Arc<dyn CustomExecuteHandler>) -> Self {
        self.custom_execute_handler = Some(handler);
        self
    }

    /// Set configuration on created table
    pub fn with_configuration(
        mut self,
        configuration: impl IntoIterator<Item = (impl Into<String>, Option<impl Into<String>>)>,
    ) -> Self {
        self.configuration = configuration
            .into_iter()
            .map(|(k, v)| (k.into(), v.map(|s| s.into())))
            .collect();
        self
    }

    /// Execution plan that produces the data to be written to the delta table
    pub fn with_input_batches(mut self, batches: impl IntoIterator<Item = RecordBatch>) -> Self {
        let ctx = SessionContext::new();
        let batches: Vec<RecordBatch> = batches.into_iter().collect();
        if !batches.is_empty() {
            let table_provider: Arc<dyn TableProvider> =
                Arc::new(MemTable::try_new(batches[0].schema(), vec![batches]).unwrap());
            let df = ctx.read_table(table_provider).unwrap();
            self.input = Some(Arc::new(df.logical_plan().clone()));
        }
        self
    }

    fn get_partition_columns(&self) -> Result<Vec<String>, WriteError> {
        // validate partition columns
        let active_partitions = self
            .snapshot
            .as_ref()
            .map(|s| s.metadata().partition_columns().clone());

        if let Some(active_part) = active_partitions {
            if let Some(ref partition_columns) = self.partition_columns {
                if &active_part != partition_columns {
                    Err(WriteError::PartitionColumnMismatch {
                        expected: active_part,
                        got: partition_columns.to_vec(),
                    })
                } else {
                    Ok(partition_columns.clone())
                }
            } else {
                Ok(active_part)
            }
        } else {
            Ok(self.partition_columns.clone().unwrap_or_default())
        }
    }

    async fn check_preconditions(&self) -> DeltaResult<Vec<Action>> {
        if self.schema_mode == Some(SchemaMode::Overwrite) && self.mode != SaveMode::Overwrite {
            return Err(DeltaTableError::Generic(
                "Schema overwrite not supported for Append".to_string(),
            ));
        }

        let input = self
            .input
            .clone()
            .ok_or::<DeltaTableError>(WriteError::MissingData.into())?;
        let schema: StructType = input.schema().as_arrow().try_into_kernel()?;

        match &self.snapshot {
            Some(snapshot) => {
                if self.mode == SaveMode::Overwrite {
                    PROTOCOL.check_append_only(snapshot)?;
                    if !snapshot.load_config().require_files {
                        return Err(DeltaTableError::NotInitializedWithFiles("WRITE".into()));
                    }
                }

                PROTOCOL.can_write_to(snapshot)?;

                if self.schema_mode.is_none() {
                    PROTOCOL.check_can_write_timestamp_ntz(snapshot, &schema)?;
                }
                match self.mode {
                    SaveMode::ErrorIfExists => {
                        Err(WriteError::AlreadyExists(self.log_store.root_uri()).into())
                    }
                    _ => Ok(vec![]),
                }
            }
            None => {
                let mut builder = CreateBuilder::new()
                    .with_log_store(self.log_store.clone())
                    .with_columns(schema.fields().cloned())
                    .with_configuration(self.configuration.clone());
                if let Some(partition_columns) = self.partition_columns.as_ref() {
                    builder = builder.with_partition_columns(partition_columns.clone())
                }

                if let Some(name) = self.name.as_ref() {
                    builder = builder.with_table_name(name.clone());
                };

                if let Some(desc) = self.description.as_ref() {
                    builder = builder.with_comment(desc.clone());
                };

                let (_, actions, _, _) = builder.into_table_and_actions().await?;
                Ok(actions)
            }
        }
    }
}

impl std::future::IntoFuture for WriteBuilder {
    type Output = DeltaResult<DeltaTable>;
    type IntoFuture = BoxFuture<'static, Self::Output>;

    fn into_future(self) -> Self::IntoFuture {
        let this = self;

        Box::pin(async move {
            // Runs pre execution handler.
            let operation_id = this.get_operation_id();
            this.pre_execute(operation_id).await?;

            let mut metrics = WriteMetrics::default();
            let exec_start = Instant::now();

            let write_planner = DeltaPlanner::<WriteMetricExtensionPlanner> {
                extension_planner: WriteMetricExtensionPlanner {},
            };

            // Create table actions to initialize table in case it does not yet exist
            // and should be created
            let mut actions = this.check_preconditions().await?;

            let partition_columns = this.get_partition_columns()?;

            let state = match this.state {
                Some(state) => SessionStateBuilder::new_from_existing(state.clone())
                    .with_query_planner(Arc::new(write_planner))
                    .build(),
                None => {
                    let state = SessionStateBuilder::new()
                        .with_default_features()
                        .with_query_planner(Arc::new(write_planner))
                        .build();
                    register_store(this.log_store.clone(), state.runtime_env().clone());
                    state
                }
            };
            let mut schema_drift = false;
            let mut generated_col_exp = None;
            let mut missing_gen_col = None;
            let mut source = DataFrame::new(state.clone(), this.input.unwrap().as_ref().clone());
            if let Some(snapshot) = &this.snapshot {
                if able_to_gc(snapshot)? {
                    let generated_col_expressions = snapshot.schema().get_generated_columns()?;
                    // Add missing generated columns to source_df
                    let (source_with_gc, missing_generated_columns) =
                        add_missing_generated_columns(source, &generated_col_expressions)?;
                    source = source_with_gc;
                    missing_gen_col = Some(missing_generated_columns);
                    generated_col_exp = Some(generated_col_expressions);
                }
            }

            let source_schema: Arc<Schema> = Arc::new(source.schema().as_arrow().clone());

            // Schema merging code should be aware of columns that can be generated during write
            // so they might be empty in the batch, but the will exist in the input_schema()
            // in this case we have to insert the generated column and it's type in the schema of the batch
            let mut new_schema = None;
            if let Some(snapshot) = &this.snapshot {
                let table_schema = snapshot.input_schema()?;

                if let Err(schema_err) =
                    try_cast_schema(source_schema.fields(), table_schema.fields())
                {
                    schema_drift = true;
                    if this.mode == SaveMode::Overwrite
                        && this.schema_mode == Some(SchemaMode::Overwrite)
                    {
                        new_schema = None // we overwrite anyway, so no need to cast
                    } else if this.schema_mode == Some(SchemaMode::Merge) {
                        new_schema = Some(merge_arrow_schema(
                            table_schema.clone(),
                            source_schema.clone(),
                            schema_drift,
                        )?);
                    } else {
                        return Err(schema_err.into());
                    }
                } else if this.mode == SaveMode::Overwrite
                    && this.schema_mode == Some(SchemaMode::Overwrite)
                {
                    new_schema = None // we overwrite anyway, so no need to cast
                } else {
                    // Schema needs to be merged so that utf8/binary/list types are preserved from the batch side if both table
                    // and batch contains such type. Other types are preserved from the table side.
                    // At this stage it will never introduce more fields since try_cast_batch passed correctly.
                    new_schema = Some(merge_arrow_schema(
                        table_schema.clone(),
                        source_schema.clone(),
                        schema_drift,
                    )?);
                }
            }
            if let Some(new_schema) = new_schema {
                let mut schema_evolution_projection = Vec::new();
                for field in new_schema.fields() {
                    // If field exist in source data, we cast to new datatype
                    if source_schema.index_of(field.name()).is_ok() {
                        let cast_fn = if this.safe_cast { try_cast } else { cast };
                        let cast_expr = cast_fn(
                            Expr::Column(Column::from_name(field.name())),
                            // col(field.name()),
                            field.data_type().clone(),
                        )
                        .alias(field.name());
                        schema_evolution_projection.push(cast_expr)
                    // If field doesn't exist in source data, we insert the column
                    // with null values
                    } else {
                        schema_evolution_projection.push(
                            cast(
                                lit(ScalarValue::Null).alias(field.name()),
                                field.data_type().clone(),
                            )
                            .alias(field.name()),
                        );
                    }
                }
                source = source.select(schema_evolution_projection)?;
            }

            if let Some(generated_columns_exp) = generated_col_exp {
                if let Some(missing_generated_col) = missing_gen_col {
                    source = add_generated_columns(
                        source,
                        &generated_columns_exp,
                        &missing_generated_col,
                        &state,
                    )?;
                }
            }

            let source = LogicalPlan::Extension(Extension {
                node: Arc::new(MetricObserver {
                    id: "write_source_count".into(),
                    input: source.logical_plan().clone(),
                    enable_pushdown: false,
                }),
            });

            let mut source = DataFrame::new(state.clone(), source);

            let schema = Arc::new(source.schema().as_arrow().clone());

            // Maybe create schema action based on schema_mode
            if let Some(snapshot) = &this.snapshot {
                let should_update_schema = match this.schema_mode {
                    Some(SchemaMode::Merge) if schema_drift => true,
                    Some(SchemaMode::Overwrite) if this.mode == SaveMode::Overwrite => {
                        let delta_schema: StructType = schema.as_ref().try_into_kernel()?;
                        &delta_schema != snapshot.schema()
                    }
                    _ => false,
                };

                if should_update_schema {
                    let schema_struct: StructType = schema.clone().try_into_kernel()?;
                    // Verify if delta schema changed
                    if &schema_struct != snapshot.schema() {
                        let current_protocol = snapshot.protocol();
                        let configuration = snapshot.metadata().configuration().clone();
                        let new_protocol = current_protocol
                            .clone()
                            .apply_column_metadata_to_protocol(&schema_struct)?
                            .move_table_properties_into_features(&configuration);

                        let mut metadata =
                            new_metadata(&schema_struct, &partition_columns, configuration)?;
                        let existing_metadata_id = snapshot.metadata().id().to_string();

                        if !existing_metadata_id.is_empty() {
                            metadata = metadata.with_table_id(existing_metadata_id)?;
                        }
                        let schema_action = Action::Metadata(metadata);
                        actions.push(schema_action);
                        if current_protocol != &new_protocol {
                            actions.push(new_protocol.into())
                        }
                    }
                }
            }

            let (predicate_str, predicate) = match this.predicate {
                Some(predicate) => {
                    let pred = match predicate {
                        Expression::DataFusion(expr) => expr,
                        Expression::String(s) => {
                            let df_schema = DFSchema::try_from(schema.as_ref().to_owned())?;
                            parse_predicate_expression(&df_schema, s, &state)?
                        }
                    };
                    (Some(fmt_expr_to_sql(&pred)?), Some(pred))
                }
                _ => (None, None),
            };

            let config = this
                .snapshot
                .as_ref()
                .map(|snapshot| snapshot.table_properties());

            let target_file_size = this.target_file_size.or_else(|| {
                Some(super::get_target_file_size(config, &this.configuration) as usize)
            });
            let (num_indexed_cols, stats_columns) =
                super::get_num_idx_cols_and_stats_columns(config, this.configuration);

            let writer_stats_config = WriterStatsConfig {
                num_indexed_cols,
                stats_columns,
            };

            let mut contains_cdc = false;

            // Collect remove actions if we are overwriting the table
            if let Some(snapshot) = &this.snapshot {
                if matches!(this.mode, SaveMode::Overwrite) {
                    let deletion_timestamp = SystemTime::now()
                        .duration_since(UNIX_EPOCH)
                        .unwrap()
                        .as_millis() as i64;

                    match &predicate {
                        Some(pred) => {
                            let (predicate_actions, cdf_df) = prepare_predicate_actions(
                                pred.clone(),
                                this.log_store.clone(),
                                snapshot,
                                state.clone(),
                                partition_columns.clone(),
                                this.file_format_options.as_ref(),
                                this.writer_properties_factory.clone(),
                                deletion_timestamp,
                                writer_stats_config.clone(),
                                operation_id,
                            )
                            .await?;

                            if let Some(cdf_df) = cdf_df {
                                contains_cdc = true;
                                source = source
                                    .with_column(CDC_COLUMN_NAME, lit("insert"))?
                                    .union(cdf_df)?;
                            }

                            if !predicate_actions.is_empty() {
                                actions.extend(predicate_actions);
                            }
                        }
                        _ => {
                            let remove_actions = snapshot
                                .log_data()
                                .iter()
                                .map(|p| p.remove_action(true).into());
                            actions.extend(remove_actions);
                        }
                    };
                }
                metrics.num_removed_files = actions
                    .iter()
                    .filter(|a| a.action_type() == ActionType::Remove)
                    .count();
            }

            let source_plan = source.clone().create_physical_plan().await?;

            // Here we need to validate if the new data conforms to a predicate if one is provided
            let (add_actions, _) = write_execution_plan_v2(
                this.snapshot.as_ref(),
                state.clone(),
                source_plan.clone(),
                partition_columns.clone(),
                this.log_store.object_store(Some(operation_id)).clone(),
                target_file_size,
                this.write_batch_size,
                this.writer_properties_factory,
                writer_stats_config.clone(),
                predicate.clone(),
                contains_cdc,
            )
            .await?;

            let source_count =
                find_metric_node(SOURCE_COUNT_ID, &source_plan).ok_or_else(|| {
                    DeltaTableError::Generic("Unable to locate expected metric node".into())
                })?;
            let source_count_metrics = source_count.metrics().unwrap();
            let num_added_rows = get_metric(&source_count_metrics, SOURCE_COUNT_METRIC);
            metrics.num_added_rows = num_added_rows;

            metrics.num_added_files = add_actions.len();
            actions.extend(add_actions);

            metrics.execution_time_ms =
                Instant::now().duration_since(exec_start).as_millis() as u64;

            let operation = DeltaOperation::Write {
                mode: this.mode,
                partition_by: if !partition_columns.is_empty() {
                    Some(partition_columns)
                } else {
                    None
                },
                predicate: predicate_str,
            };

            let mut commit_properties = this.commit_properties.clone();
            commit_properties.app_metadata.insert(
                "operationMetrics".to_owned(),
                serde_json::to_value(&metrics)?,
            );

            let commit = CommitBuilder::from(commit_properties)
                .with_actions(actions)
                .with_post_commit_hook_handler(this.custom_execute_handler.clone())
                .with_operation_id(operation_id)
                .build(
                    this.snapshot.as_ref().map(|f| f as &dyn TableReference),
                    this.log_store.clone(),
                    operation.clone(),
                )
                .await?;

            if let Some(handler) = this.custom_execute_handler {
                handler.post_execute(&this.log_store, operation_id).await?;
            }

            Ok(DeltaTable::new_with_state(
                this.log_store,
                commit.snapshot,
                this.file_format_options,
            ))
        })
    }
}

#[cfg(test)]
mod tests {
    use super::*;
    use crate::ensure_table_uri;
    use crate::kernel::CommitInfo;
    use crate::logstore::get_actions;
    use crate::operations::load_cdf::collect_batches;
    use crate::operations::{collect_sendable_stream, DeltaOps};
    use crate::protocol::SaveMode;
    use crate::test_utils::{TestResult, TestSchemas};
    use crate::writer::test_utils::datafusion::{get_data, get_data_sorted, write_batch};
    use crate::writer::test_utils::{
        get_arrow_schema, get_delta_schema, get_delta_schema_with_nested_struct, get_record_batch,
        get_record_batch_with_nested_struct, setup_table_with_configuration,
    };
    use crate::TableProperty;
    use arrow_array::{Int32Array, StringArray, TimestampMicrosecondArray};
    use arrow_schema::{DataType, Field, Fields, Schema as ArrowSchema, TimeUnit};
    use datafusion::prelude::*;
    use datafusion::{assert_batches_eq, assert_batches_sorted_eq};
    use delta_kernel::engine::arrow_conversion::TryIntoArrow;
    use itertools::Itertools;
    use serde_json::{json, Value};

    async fn get_write_metrics(table: DeltaTable) -> WriteMetrics {
        let mut commit_info: Vec<crate::kernel::CommitInfo> =
            table.history(Some(1)).await.unwrap().collect();
        let metrics = commit_info
            .first_mut()
            .unwrap()
            .info
            .remove("operationMetrics")
            .unwrap();
        serde_json::from_value(metrics).unwrap()
    }

    fn assert_common_write_metrics(write_metrics: WriteMetrics) {
        // assert!(write_metrics.execution_time_ms > 0);
        assert!(write_metrics.num_added_files > 0);
    }

    #[tokio::test]
    async fn test_write_when_delta_table_is_append_only() {
        let table = setup_table_with_configuration(TableProperty::AppendOnly, Some("true")).await;
        let batch = get_record_batch(None, false);
        // Append
        let table = write_batch(table, batch.clone()).await;
        let write_metrics: WriteMetrics = get_write_metrics(table.clone()).await;
        assert_eq!(write_metrics.num_added_rows, batch.num_rows());
        assert_eq!(write_metrics.num_removed_files, 0);
        assert_common_write_metrics(write_metrics);

        // Overwrite
        let _err = DeltaOps(table)
            .write(vec![batch])
            .with_save_mode(SaveMode::Overwrite)
            .await
            .expect_err("Remove action is included when Delta table is append-only. Should error");
    }

    #[tokio::test]
    async fn test_create_write() {
        let table_schema = get_delta_schema();
        let batch = get_record_batch(None, false);

        let table = DeltaOps::new_in_memory()
            .create()
            .with_columns(table_schema.fields().cloned())
            .await
            .unwrap();
        assert_eq!(table.version(), Some(0));

        // write some data
        let metadata = HashMap::from_iter(vec![("k1".to_string(), json!("v1.1"))]);
        let mut table = DeltaOps(table)
            .write(vec![batch.clone()])
            .with_save_mode(SaveMode::Append)
            .with_commit_properties(CommitProperties::default().with_metadata(metadata.clone()))
            .await
            .unwrap();
        assert_eq!(table.version(), Some(1));
        assert_eq!(table.snapshot().unwrap().log_data().num_files(), 1);

        let write_metrics: WriteMetrics = get_write_metrics(table.clone()).await;
        assert_eq!(write_metrics.num_added_rows, batch.num_rows());
        assert_eq!(
            write_metrics.num_added_files,
            table.snapshot().unwrap().log_data().num_files()
        );
        assert_common_write_metrics(write_metrics);

        table.load().await.unwrap();
        let history: Vec<CommitInfo> = table.history(None).await.unwrap().collect();
        assert_eq!(history.len(), 2);
        assert_eq!(
            history[0]
                .info
                .clone()
                .into_iter()
                .filter(|(k, _)| k == "k1")
                .collect::<HashMap<String, Value>>(),
            metadata
        );

        // append some data
        let metadata: HashMap<String, Value> =
            HashMap::from_iter(vec![("k1".to_string(), json!("v1.2"))]);
        let mut table = DeltaOps(table)
            .write(vec![batch.clone()])
            .with_save_mode(SaveMode::Append)
            .with_commit_properties(CommitProperties::default().with_metadata(metadata.clone()))
            .await
            .unwrap();
        assert_eq!(table.version(), Some(2));
        assert_eq!(table.snapshot().unwrap().log_data().num_files(), 2);
        let write_metrics: WriteMetrics = get_write_metrics(table.clone()).await;
        assert_eq!(write_metrics.num_added_rows, batch.num_rows());
        assert_eq!(write_metrics.num_added_files, 1);
        assert_common_write_metrics(write_metrics);

        table.load().await.unwrap();
        let history: Vec<CommitInfo> = table.history(None).await.unwrap().collect();
        assert_eq!(history.len(), 3);
        assert_eq!(
            history[0]
                .info
                .clone()
                .into_iter()
                .filter(|(k, _)| k == "k1")
                .collect::<HashMap<String, Value>>(),
            metadata
        );

        // overwrite table
        let metadata: HashMap<String, Value> =
            HashMap::from_iter(vec![("k2".to_string(), json!("v2.1"))]);
        let mut table = DeltaOps(table)
            .write(vec![batch.clone()])
            .with_save_mode(SaveMode::Overwrite)
            .with_commit_properties(CommitProperties::default().with_metadata(metadata.clone()))
            .await
            .unwrap();
        assert_eq!(table.version(), Some(3));
        assert_eq!(table.snapshot().unwrap().log_data().num_files(), 1);
        let write_metrics: WriteMetrics = get_write_metrics(table.clone()).await;
        assert_eq!(write_metrics.num_added_rows, batch.num_rows());
        assert!(write_metrics.num_removed_files > 0);
        assert_common_write_metrics(write_metrics);

        table.load().await.unwrap();
        let history: Vec<CommitInfo> = table.history(None).await.unwrap().collect();
        assert_eq!(history.len(), 4);
        assert_eq!(
            history[0]
                .info
                .clone()
                .into_iter()
                .filter(|(k, _)| k == "k2")
                .collect::<HashMap<String, Value>>(),
            metadata
        );
    }

    #[tokio::test]
    async fn test_write_different_types() {
        // Ensure write data is casted when data of a different type from the table is provided.

        // Validate String -> Int is err
        let schema = Arc::new(ArrowSchema::new(vec![Field::new(
            "value",
            DataType::Int32,
            true,
        )]));

        let batch = RecordBatch::try_new(
            Arc::clone(&schema),
            vec![Arc::new(Int32Array::from(vec![Some(0), None]))],
        )
        .unwrap();
        let table = DeltaOps::new_in_memory().write(vec![batch]).await.unwrap();
        let write_metrics: WriteMetrics = get_write_metrics(table.clone()).await;
        assert_eq!(write_metrics.num_added_rows, 2);
        assert_common_write_metrics(write_metrics);

        let schema = Arc::new(ArrowSchema::new(vec![Field::new(
            "value",
            DataType::Utf8,
            true,
        )]));

        let batch = RecordBatch::try_new(
            Arc::clone(&schema),
            vec![Arc::new(StringArray::from(vec![
                Some("Test123".to_owned()),
                Some("123".to_owned()),
                None,
            ]))],
        )
        .unwrap();

        // Test cast options
        let table = DeltaOps::from(table)
            .write(vec![batch.clone()])
            .with_cast_safety(true)
            .await
            .unwrap();

        let write_metrics: WriteMetrics = get_write_metrics(table.clone()).await;
        assert_eq!(write_metrics.num_added_rows, 3);
        assert_common_write_metrics(write_metrics);

        let expected = [
            "+-------+",
            "| value |",
            "+-------+",
            "|       |",
            "|       |",
            "|       |",
            "| 123   |",
            "| 0     |",
            "+-------+",
        ];
        let actual = get_data(&table).await;
        assert_batches_sorted_eq!(&expected, &actual);

        let res = DeltaOps::from(table).write(vec![batch]).await;
        assert!(res.is_err());

        // Validate the datetime -> string behavior
        let schema = Arc::new(ArrowSchema::new(vec![Field::new(
            "value",
            arrow::datatypes::DataType::Utf8,
            true,
        )]));

        let batch = RecordBatch::try_new(
            Arc::clone(&schema),
            vec![Arc::new(StringArray::from(vec![Some(
                "2023-06-03 15:35:00".to_owned(),
            )]))],
        )
        .unwrap();
        let table = DeltaOps::new_in_memory().write(vec![batch]).await.unwrap();

        let write_metrics: WriteMetrics = get_write_metrics(table.clone()).await;
        assert_eq!(write_metrics.num_added_rows, 1);
        assert_common_write_metrics(write_metrics);

        let schema = Arc::new(ArrowSchema::new(vec![Field::new(
            "value",
            DataType::Timestamp(TimeUnit::Microsecond, Some("UTC".to_string().into())),
            true,
        )]));
        let batch = RecordBatch::try_new(
            Arc::clone(&schema),
            vec![Arc::new(
                TimestampMicrosecondArray::from(vec![Some(10000)]).with_timezone("UTC"),
            )],
        )
        .unwrap();

        let _res = DeltaOps::from(table).write(vec![batch]).await.unwrap();
        let expected = [
            "+--------------------------+",
            "| value                    |",
            "+--------------------------+",
            "| 1970-01-01T00:00:00.010Z |",
            "| 2023-06-03 15:35:00      |",
            "+--------------------------+",
        ];
        let actual = get_data(&_res).await;
        assert_batches_sorted_eq!(&expected, &actual);
    }

    #[tokio::test]
    async fn test_write_nonexistent() {
        let batch = get_record_batch(None, false);
        let table = DeltaOps::new_in_memory()
            .write(vec![batch])
            .with_save_mode(SaveMode::ErrorIfExists)
            .await
            .unwrap();
        assert_eq!(table.version(), Some(0));
        assert_eq!(table.snapshot().unwrap().log_data().num_files(), 1);
        let write_metrics: WriteMetrics = get_write_metrics(table.clone()).await;
        assert_common_write_metrics(write_metrics);
    }

    #[tokio::test]
    async fn test_write_partitioned() {
        let batch = get_record_batch(None, false);
        let table = DeltaOps::new_in_memory()
            .write(vec![batch.clone()])
            .with_save_mode(SaveMode::ErrorIfExists)
            .with_partition_columns(["modified"])
            .await
            .unwrap();
        assert_eq!(table.version(), Some(0));
        assert_eq!(table.snapshot().unwrap().log_data().num_files(), 2);
        let write_metrics: WriteMetrics = get_write_metrics(table.clone()).await;
        assert_eq!(write_metrics.num_added_files, 2);
        assert_common_write_metrics(write_metrics);

        let table = DeltaOps::new_in_memory()
            .write(vec![batch])
            .with_save_mode(SaveMode::ErrorIfExists)
            .with_partition_columns(["modified", "id"])
            .await
            .unwrap();
        assert_eq!(table.version(), Some(0));
        assert_eq!(table.snapshot().unwrap().log_data().num_files(), 4);

        let write_metrics: WriteMetrics = get_write_metrics(table.clone()).await;
        assert_eq!(write_metrics.num_added_files, 4);
        assert_common_write_metrics(write_metrics);
    }

    #[tokio::test]
    async fn test_merge_schema() {
        let batch = get_record_batch(None, false);
        let table = DeltaOps::new_in_memory()
            .write(vec![batch.clone()])
            .with_save_mode(SaveMode::ErrorIfExists)
            .await
            .unwrap();
        assert_eq!(table.version(), Some(0));

        let write_metrics: WriteMetrics = get_write_metrics(table.clone()).await;
        assert_common_write_metrics(write_metrics);

        let mut new_schema_builder = arrow_schema::SchemaBuilder::new();
        for field in batch.schema().fields() {
            if field.name() != "modified" {
                new_schema_builder.push(field.clone());
            }
        }
        new_schema_builder.push(Field::new("inserted_by", DataType::Utf8, true));
        let new_schema = new_schema_builder.finish();
        let new_fields = new_schema.fields();
        let new_names = new_fields.iter().map(|f| f.name()).collect::<Vec<_>>();
        assert_eq!(new_names, vec!["id", "value", "inserted_by"]);
        let inserted_by = StringArray::from(vec![
            Some("A1"),
            Some("B1"),
            None,
            Some("B2"),
            Some("A3"),
            Some("A4"),
            None,
            None,
            Some("B4"),
            Some("A5"),
            Some("A7"),
        ]);
        let new_batch = RecordBatch::try_new(
            Arc::new(new_schema),
            vec![
                Arc::new(batch.column_by_name("id").unwrap().clone()),
                Arc::new(batch.column_by_name("value").unwrap().clone()),
                Arc::new(inserted_by),
            ],
        )
        .unwrap();

        let mut table = DeltaOps(table)
            .write(vec![new_batch])
            .with_save_mode(SaveMode::Append)
            .with_schema_mode(SchemaMode::Merge)
            .await
            .unwrap();
        table.load().await.unwrap();
        assert_eq!(table.version(), Some(1));
        let new_schema = table.snapshot().unwrap().metadata().parse_schema().unwrap();
        let fields = new_schema.fields();
        let names = fields.map(|f| f.name()).collect::<Vec<_>>();
        assert_eq!(names, vec!["id", "value", "modified", "inserted_by"]);

        // <https://github.com/delta-io/delta-rs/issues/2925>
        let metadata = table
            .snapshot()
            .expect("Failed to retrieve updated snapshot")
            .metadata();
        assert_ne!(
            None,
            metadata.created_time(),
            "Created time should be the milliseconds since epoch of when the action was created"
        );

        let write_metrics: WriteMetrics = get_write_metrics(table.clone()).await;
        assert_common_write_metrics(write_metrics);
    }

    #[tokio::test]
    async fn test_merge_schema_with_partitions() {
        let batch = get_record_batch(None, false);
        let table = DeltaOps::new_in_memory()
            .write(vec![batch.clone()])
            .with_partition_columns(vec!["id", "value"])
            .with_save_mode(SaveMode::ErrorIfExists)
            .await
            .unwrap();
        assert_eq!(table.version(), Some(0));

        let write_metrics: WriteMetrics = get_write_metrics(table.clone()).await;
        assert_common_write_metrics(write_metrics);

        let mut new_schema_builder = arrow_schema::SchemaBuilder::new();
        for field in batch.schema().fields() {
            if field.name() != "modified" {
                new_schema_builder.push(field.clone());
            }
        }
        new_schema_builder.push(Field::new("inserted_by", DataType::Utf8, true));
        let new_schema = new_schema_builder.finish();
        let new_fields = new_schema.fields();
        let new_names = new_fields.iter().map(|f| f.name()).collect::<Vec<_>>();
        assert_eq!(new_names, vec!["id", "value", "inserted_by"]);
        let inserted_by = StringArray::from(vec![
            Some("A1"),
            Some("B1"),
            None,
            Some("B2"),
            Some("A3"),
            Some("A4"),
            None,
            None,
            Some("B4"),
            Some("A5"),
            Some("A7"),
        ]);
        let new_batch = RecordBatch::try_new(
            Arc::new(new_schema),
            vec![
                Arc::new(batch.column_by_name("id").unwrap().clone()),
                Arc::new(batch.column_by_name("value").unwrap().clone()),
                Arc::new(inserted_by),
            ],
        )
        .unwrap();
        let table = DeltaOps(table)
            .write(vec![new_batch])
            .with_save_mode(SaveMode::Append)
            .with_schema_mode(SchemaMode::Merge)
            .await
            .unwrap();

        assert_eq!(table.version(), Some(1));
        let new_schema = table.snapshot().unwrap().metadata().parse_schema().unwrap();
        let fields = new_schema.fields();
        let mut names = fields.map(|f| f.name()).collect::<Vec<_>>();
        names.sort();
        assert_eq!(names, vec!["id", "inserted_by", "modified", "value"]);
        let part_cols = table
            .snapshot()
            .unwrap()
            .metadata()
            .partition_columns()
            .clone();
        assert_eq!(part_cols, vec!["id", "value"]); // we want to preserve partitions

        let write_metrics: WriteMetrics = get_write_metrics(table.clone()).await;
        assert_common_write_metrics(write_metrics);
    }

    #[tokio::test]
    async fn test_overwrite_schema() {
        let batch = get_record_batch(None, false);
        let table = DeltaOps::new_in_memory()
            .write(vec![batch.clone()])
            .with_save_mode(SaveMode::ErrorIfExists)
            .await
            .unwrap();
        assert_eq!(table.version(), Some(0));
        let write_metrics: WriteMetrics = get_write_metrics(table.clone()).await;
        assert_common_write_metrics(write_metrics);
        let mut new_schema_builder = arrow_schema::SchemaBuilder::new();
        for field in batch.schema().fields() {
            if field.name() != "modified" {
                new_schema_builder.push(field.clone());
            }
        }
        new_schema_builder.push(Field::new("inserted_by", DataType::Utf8, true));
        let new_schema = new_schema_builder.finish();
        let new_fields = new_schema.fields();
        let new_names = new_fields.iter().map(|f| f.name()).collect::<Vec<_>>();
        assert_eq!(new_names, vec!["id", "value", "inserted_by"]);
        let inserted_by = StringArray::from(vec![
            Some("A1"),
            Some("B1"),
            None,
            Some("B2"),
            Some("A3"),
            Some("A4"),
            None,
            None,
            Some("B4"),
            Some("A5"),
            Some("A7"),
        ]);
        let new_batch = RecordBatch::try_new(
            Arc::new(new_schema),
            vec![
                Arc::new(batch.column_by_name("id").unwrap().clone()),
                Arc::new(batch.column_by_name("value").unwrap().clone()),
                Arc::new(inserted_by),
            ],
        )
        .unwrap();

        let table = DeltaOps(table)
            .write(vec![new_batch])
            .with_save_mode(SaveMode::Append)
            .with_schema_mode(SchemaMode::Overwrite)
            .await;
        assert!(table.is_err());
    }

    #[tokio::test]
    async fn test_overwrite_check() {
        // If you do not pass a schema mode, we want to check the schema
        let batch = get_record_batch(None, false);
        let table = DeltaOps::new_in_memory()
            .write(vec![batch.clone()])
            .with_save_mode(SaveMode::ErrorIfExists)
            .await
            .unwrap();
        assert_eq!(table.version(), Some(0));
        let write_metrics: WriteMetrics = get_write_metrics(table.clone()).await;
        assert_common_write_metrics(write_metrics);

        let mut new_schema_builder = arrow_schema::SchemaBuilder::new();

        new_schema_builder.push(Field::new("inserted_by", DataType::Utf8, true));
        let new_schema = new_schema_builder.finish();
        let new_fields = new_schema.fields();
        let new_names = new_fields.iter().map(|f| f.name()).collect::<Vec<_>>();
        assert_eq!(new_names, vec!["inserted_by"]);
        let inserted_by = StringArray::from(vec![
            Some("A1"),
            Some("B1"),
            None,
            Some("B2"),
            Some("A3"),
            Some("A4"),
            None,
            None,
            Some("B4"),
            Some("A5"),
            Some("A7"),
        ]);
        let new_batch =
            RecordBatch::try_new(Arc::new(new_schema), vec![Arc::new(inserted_by)]).unwrap();

        let table = DeltaOps(table)
            .write(vec![new_batch])
            .with_save_mode(SaveMode::Append)
            .await;
        assert!(table.is_err());
    }

    #[tokio::test]
    async fn test_check_invariants() {
        let batch = get_record_batch(None, false);
        let schema: StructType = serde_json::from_value(json!({
            "type": "struct",
            "fields": [
                {"name": "id", "type": "string", "nullable": true, "metadata": {}},
                {"name": "value", "type": "integer", "nullable": true, "metadata": {
                    "delta.invariants": "{\"expression\": { \"expression\": \"value < 12\"} }"
                }},
                {"name": "modified", "type": "string", "nullable": true, "metadata": {}},
            ]
        }))
        .unwrap();
        let table = DeltaOps::new_in_memory()
            .create()
            .with_save_mode(SaveMode::ErrorIfExists)
            .with_columns(schema.fields().cloned())
            .await
            .unwrap();
        assert_eq!(table.version(), Some(0));

        let table = DeltaOps(table).write(vec![batch.clone()]).await.unwrap();
        assert_eq!(table.version(), Some(1));
        let write_metrics: WriteMetrics = get_write_metrics(table.clone()).await;
        assert_common_write_metrics(write_metrics);

        let schema: StructType = serde_json::from_value(json!({
            "type": "struct",
            "fields": [
                {"name": "id", "type": "string", "nullable": true, "metadata": {}},
                {"name": "value", "type": "integer", "nullable": true, "metadata": {
                    "delta.invariants": "{\"expression\": { \"expression\": \"value < 6\"} }"
                }},
                {"name": "modified", "type": "string", "nullable": true, "metadata": {}},
            ]
        }))
        .unwrap();
        let table = DeltaOps::new_in_memory()
            .create()
            .with_save_mode(SaveMode::ErrorIfExists)
            .with_columns(schema.fields().cloned())
            .await
            .unwrap();
        assert_eq!(table.version(), Some(0));

        let table = DeltaOps(table).write(vec![batch.clone()]).await;
        assert!(table.is_err());
    }

    #[tokio::test]
    async fn test_nested_struct() {
        let table_schema = get_delta_schema_with_nested_struct();
        let batch = get_record_batch_with_nested_struct();

        let table = DeltaOps::new_in_memory()
            .create()
            .with_columns(table_schema.fields().cloned())
            .await
            .unwrap();
        assert_eq!(table.version(), Some(0));

        let table = DeltaOps(table)
            .write(vec![batch.clone()])
            .with_save_mode(SaveMode::Append)
            .await
            .unwrap();
        assert_eq!(table.version(), Some(1));
        let write_metrics: WriteMetrics = get_write_metrics(table.clone()).await;
        assert_common_write_metrics(write_metrics);

        let actual = get_data(&table).await;
        let expected = DataType::Struct(Fields::from(vec![Field::new(
            "count",
            DataType::Int32,
            true,
        )]));
        assert_eq!(
            actual[0].column_by_name("nested").unwrap().data_type(),
            &expected
        );
    }

    #[tokio::test]
    async fn test_special_characters_write_read() {
        let tmp_dir = tempfile::tempdir().unwrap();
        let tmp_path = std::fs::canonicalize(tmp_dir.path()).unwrap();

        let schema = Arc::new(ArrowSchema::new(vec![
            Field::new("string", DataType::Utf8, true),
            Field::new("data", DataType::Utf8, true),
        ]));

        let str_values = StringArray::from(vec![r#"$%&/()=^"[]#*?._- {=}|`<>~/\r\n+"#]);
        let data_values = StringArray::from(vec!["test"]);

        let batch = RecordBatch::try_new(schema, vec![Arc::new(str_values), Arc::new(data_values)])
            .unwrap();

        let ops = DeltaOps::try_from_uri(
            ensure_table_uri(tmp_path.as_os_str().to_str().unwrap()).unwrap(),
        )
        .await
        .unwrap();

        let _table = ops
            .write([batch.clone()])
            .with_partition_columns(["string"])
            .await
            .unwrap();
        let write_metrics: WriteMetrics = get_write_metrics(_table.clone()).await;
        assert_common_write_metrics(write_metrics);

        let table_uri = url::Url::from_directory_path(&tmp_path).unwrap();
        let table = crate::open_table(table_uri).await.unwrap();
        let (_table, stream) = DeltaOps(table).load().await.unwrap();
        let data: Vec<RecordBatch> = collect_sendable_stream(stream).await.unwrap();

        let expected = vec![
            "+------+----------------------------------+",
            "| data | string                           |",
            "+------+----------------------------------+",
            "| test | $%&/()=^\"[]#*?._- {=}|`<>~/\\r\\n+ |",
            "+------+----------------------------------+",
        ];

        assert_batches_eq!(&expected, &data);
    }

    #[tokio::test]
    async fn test_replace_where() {
        let schema = get_arrow_schema(&None);

        let batch = RecordBatch::try_new(
            Arc::clone(&schema),
            vec![
                Arc::new(arrow::array::StringArray::from(vec!["A", "B", "C", "C"])),
                Arc::new(arrow::array::Int32Array::from(vec![0, 20, 10, 100])),
                Arc::new(arrow::array::StringArray::from(vec![
                    "2021-02-02",
                    "2021-02-03",
                    "2021-02-02",
                    "2021-02-04",
                ])),
            ],
        )
        .unwrap();

        let table = DeltaOps::new_in_memory()
            .write(vec![batch])
            .with_save_mode(SaveMode::Append)
            .await
            .unwrap();
        assert_eq!(table.version(), Some(0));
        let write_metrics: WriteMetrics = get_write_metrics(table.clone()).await;
        assert_eq!(write_metrics.num_added_rows, 4);
        assert_common_write_metrics(write_metrics);

        let batch_add = RecordBatch::try_new(
            Arc::clone(&schema),
            vec![
                Arc::new(arrow::array::StringArray::from(vec!["C"])),
                Arc::new(arrow::array::Int32Array::from(vec![50])),
                Arc::new(arrow::array::StringArray::from(vec!["2023-01-01"])),
            ],
        )
        .unwrap();

        let table = DeltaOps(table)
            .write(vec![batch_add])
            .with_save_mode(SaveMode::Overwrite)
            .with_replace_where(col("id").eq(lit("C")))
            .await
            .unwrap();
        assert_eq!(table.version(), Some(1));
        let write_metrics: WriteMetrics = get_write_metrics(table.clone()).await;
        assert_eq!(write_metrics.num_added_rows, 1);
        assert_common_write_metrics(write_metrics);

        let expected = [
            "+----+-------+------------+",
            "| id | value | modified   |",
            "+----+-------+------------+",
            "| A  | 0     | 2021-02-02 |",
            "| B  | 20    | 2021-02-03 |",
            "| C  | 50    | 2023-01-01 |",
            "+----+-------+------------+",
        ];
        let actual = get_data(&table).await;
        assert_batches_sorted_eq!(&expected, &actual);
    }

    #[tokio::test]
    async fn test_replace_where_fail_not_matching_predicate() {
        let schema = get_arrow_schema(&None);
        let batch = RecordBatch::try_new(
            Arc::clone(&schema),
            vec![
                Arc::new(arrow::array::StringArray::from(vec!["A", "B", "C", "C"])),
                Arc::new(arrow::array::Int32Array::from(vec![0, 20, 10, 100])),
                Arc::new(arrow::array::StringArray::from(vec![
                    "2021-02-02",
                    "2021-02-03",
                    "2021-02-02",
                    "2021-02-04",
                ])),
            ],
        )
        .unwrap();

        let table = DeltaOps::new_in_memory()
            .write(vec![batch])
            .with_save_mode(SaveMode::Append)
            .await
            .unwrap();
        assert_eq!(table.version(), Some(0));
        let write_metrics: WriteMetrics = get_write_metrics(table.clone()).await;
        assert_common_write_metrics(write_metrics);

        // Take clones of these before an operation resulting in error, otherwise it will
        // be impossible to refer to an in-memory table
        let table_logstore = table.log_store.clone();
        let table_state = table.state.clone().unwrap();

        // An attempt to write records non conforming to predicate should fail
        let batch_fail = RecordBatch::try_new(
            Arc::clone(&schema),
            vec![
                Arc::new(arrow::array::StringArray::from(vec!["D"])),
                Arc::new(arrow::array::Int32Array::from(vec![1000])),
                Arc::new(arrow::array::StringArray::from(vec!["2023-01-01"])),
            ],
        )
        .unwrap();

        let table = DeltaOps(table)
            .write(vec![batch_fail])
            .with_save_mode(SaveMode::Overwrite)
            .with_replace_where(col("id").eq(lit("C")))
            .await;
        assert!(table.is_err());

        // Verify that table state hasn't changed
        let table = DeltaTable::new_with_state(table_logstore, table_state, None);
        assert_eq!(table.get_latest_version().await.unwrap(), 0);
    }

    #[tokio::test]
    async fn test_replace_where_partitioned() {
        let schema = get_arrow_schema(&None);

        let batch = get_record_batch(None, false);

        let table = DeltaOps::new_in_memory()
            .write(vec![batch])
            .with_partition_columns(["id", "value"])
            .with_save_mode(SaveMode::Append)
            .await
            .unwrap();
        assert_eq!(table.version(), Some(0));
        let write_metrics: WriteMetrics = get_write_metrics(table.clone()).await;
        assert_common_write_metrics(write_metrics);

        let batch_add = RecordBatch::try_new(
            Arc::clone(&schema),
            vec![
                Arc::new(arrow::array::StringArray::from(vec!["A", "A", "A"])),
                Arc::new(arrow::array::Int32Array::from(vec![11, 13, 15])),
                Arc::new(arrow::array::StringArray::from(vec![
                    "2024-02-02",
                    "2024-02-02",
                    "2024-02-01",
                ])),
            ],
        )
        .unwrap();

        let table = DeltaOps(table)
            .write(vec![batch_add])
            .with_save_mode(SaveMode::Overwrite)
            .with_replace_where(col("id").eq(lit("A")))
            .await
            .unwrap();
        assert_eq!(table.version(), Some(1));
        let write_metrics: WriteMetrics = get_write_metrics(table.clone()).await;
        assert_eq!(write_metrics.num_added_rows, 3);
        assert_common_write_metrics(write_metrics);

        let expected = [
            "+----+-------+------------+",
            "| id | value | modified   |",
            "+----+-------+------------+",
            "| A  | 11    | 2024-02-02 |",
            "| A  | 13    | 2024-02-02 |",
            "| A  | 15    | 2024-02-01 |",
            "| B  | 2     | 2021-02-02 |",
            "| B  | 4     | 2021-02-01 |",
            "| B  | 8     | 2021-02-01 |",
            "| B  | 9     | 2021-02-01 |",
            "+----+-------+------------+",
        ];
        let actual = get_data_sorted(&table, "id,value,modified").await;
        assert_batches_sorted_eq!(&expected, &actual);
    }

    #[tokio::test]
    async fn test_dont_write_cdc_with_overwrite() -> TestResult {
        let delta_schema = TestSchemas::simple();
        let table: DeltaTable = DeltaOps::new_in_memory()
            .create()
            .with_columns(delta_schema.fields().cloned())
            .with_partition_columns(["id"])
            .with_configuration_property(TableProperty::EnableChangeDataFeed, Some("true"))
            .await
            .unwrap();
        assert_eq!(table.version(), Some(0));

        let schema: Arc<ArrowSchema> = Arc::new(delta_schema.try_into_arrow()?);

        let batch = RecordBatch::try_new(
            Arc::clone(&schema),
            vec![
                Arc::new(StringArray::from(vec![Some("1"), Some("2"), Some("3")])),
                Arc::new(Int32Array::from(vec![Some(1), Some(2), Some(3)])),
                Arc::new(StringArray::from(vec![
                    Some("yes"),
                    Some("yes"),
                    Some("no"),
                ])),
            ],
        )
        .unwrap();

        let second_batch = RecordBatch::try_new(
            Arc::clone(&schema),
            vec![
                Arc::new(StringArray::from(vec![Some("3")])),
                Arc::new(Int32Array::from(vec![Some(10)])),
                Arc::new(StringArray::from(vec![Some("yes")])),
            ],
        )
        .unwrap();

        let table = DeltaOps(table)
            .write(vec![batch])
            .await
            .expect("Failed to write first batch");
        assert_eq!(table.version(), Some(1));
        let write_metrics: WriteMetrics = get_write_metrics(table.clone()).await;
        assert_eq!(write_metrics.num_added_rows, 3);
        assert_common_write_metrics(write_metrics);

        let table = DeltaOps(table)
            .write([second_batch])
            .with_save_mode(crate::protocol::SaveMode::Overwrite)
            .await
            .unwrap();
        assert_eq!(table.version(), Some(2));
        let write_metrics: WriteMetrics = get_write_metrics(table.clone()).await;
        assert_eq!(write_metrics.num_added_rows, 1);
        assert!(write_metrics.num_removed_files > 0);
        assert_common_write_metrics(write_metrics);

        let snapshot_bytes = table
            .log_store
            .read_commit_entry(2)
            .await?
            .expect("failed to get snapshot bytes");
        let version_actions = get_actions(2, snapshot_bytes).await?;

        let cdc_actions = version_actions
            .iter()
            .filter(|action| matches!(action, &&Action::Cdc(_)))
            .collect_vec();
        assert!(cdc_actions.is_empty());
        Ok(())
    }

    #[tokio::test]
    async fn test_dont_write_cdc_with_overwrite_predicate_partitioned() -> TestResult {
        let delta_schema = TestSchemas::simple();
        let table: DeltaTable = DeltaOps::new_in_memory()
            .create()
            .with_columns(delta_schema.fields().cloned())
            .with_partition_columns(["id"])
            .with_configuration_property(TableProperty::EnableChangeDataFeed, Some("true"))
            .await
            .unwrap();
        assert_eq!(table.version(), Some(0));

        let schema: Arc<ArrowSchema> = Arc::new(delta_schema.try_into_arrow()?);

        let batch = RecordBatch::try_new(
            Arc::clone(&schema),
            vec![
                Arc::new(StringArray::from(vec![Some("1"), Some("2"), Some("3")])),
                Arc::new(Int32Array::from(vec![Some(1), Some(2), Some(3)])),
                Arc::new(StringArray::from(vec![
                    Some("yes"),
                    Some("yes"),
                    Some("no"),
                ])),
            ],
        )
        .unwrap();

        let second_batch = RecordBatch::try_new(
            Arc::clone(&schema),
            vec![
                Arc::new(StringArray::from(vec![Some("3")])),
                Arc::new(Int32Array::from(vec![Some(10)])),
                Arc::new(StringArray::from(vec![Some("yes")])),
            ],
        )
        .unwrap();

        let table = DeltaOps(table)
            .write(vec![batch])
            .await
            .expect("Failed to write first batch");
        assert_eq!(table.version(), Some(1));
        let write_metrics: WriteMetrics = get_write_metrics(table.clone()).await;
        assert_eq!(write_metrics.num_added_rows, 3);
        assert_common_write_metrics(write_metrics);

        let table = DeltaOps(table)
            .write([second_batch])
            .with_save_mode(crate::protocol::SaveMode::Overwrite)
            .with_replace_where("id='3'")
            .await
            .unwrap();
        assert_eq!(table.version(), Some(2));
        let write_metrics: WriteMetrics = get_write_metrics(table.clone()).await;
        assert_eq!(write_metrics.num_added_rows, 1);
        assert!(write_metrics.num_removed_files > 0);
        assert_common_write_metrics(write_metrics);

        let snapshot_bytes = table
            .log_store
            .read_commit_entry(2)
            .await?
            .expect("failed to get snapshot bytes");
        let version_actions = get_actions(2, snapshot_bytes).await?;

        let cdc_actions = version_actions
            .iter()
            .filter(|action| matches!(action, &&Action::Cdc(_)))
            .collect_vec();
        assert!(cdc_actions.is_empty());
        Ok(())
    }

    #[tokio::test]
    async fn test_dont_write_cdc_with_overwrite_predicate_unpartitioned() -> TestResult {
        let delta_schema = TestSchemas::simple();
        let table: DeltaTable = DeltaOps::new_in_memory()
            .create()
            .with_columns(delta_schema.fields().cloned())
            .with_partition_columns(["id"])
            .with_configuration_property(TableProperty::EnableChangeDataFeed, Some("true"))
            .await
            .unwrap();
        assert_eq!(table.version(), Some(0));

        let schema: Arc<ArrowSchema> = Arc::new(delta_schema.try_into_arrow()?);

        let batch = RecordBatch::try_new(
            Arc::clone(&schema),
            vec![
                Arc::new(StringArray::from(vec![Some("1"), Some("2"), Some("3")])),
                Arc::new(Int32Array::from(vec![Some(1), Some(2), Some(3)])),
                Arc::new(StringArray::from(vec![
                    Some("yes"),
                    Some("yes"),
                    Some("no"),
                ])),
            ],
        )
        .unwrap();

        let second_batch = RecordBatch::try_new(
            Arc::clone(&schema),
            vec![
                Arc::new(StringArray::from(vec![Some("3")])),
                Arc::new(Int32Array::from(vec![Some(3)])),
                Arc::new(StringArray::from(vec![Some("yes")])),
            ],
        )
        .unwrap();

        let table = DeltaOps(table)
            .write(vec![batch])
            .await
            .expect("Failed to write first batch");
        assert_eq!(table.version(), Some(1));

        let table = DeltaOps(table)
            .write([second_batch])
            .with_save_mode(crate::protocol::SaveMode::Overwrite)
            .with_replace_where("value=3")
            .await
            .unwrap();
        assert_eq!(table.version(), Some(2));

        let ctx = SessionContext::new();
        let cdf_scan = DeltaOps(table.clone())
            .load_cdf()
            .with_starting_version(0)
            .build(&ctx.state(), None)
            .await
            .expect("Failed to load CDF");

        let mut batches = collect_batches(
            cdf_scan
                .properties()
                .output_partitioning()
                .partition_count(),
            cdf_scan,
            ctx,
        )
        .await
        .expect("Failed to collect batches");

        // The batches will contain a current _commit_timestamp which shouldn't be check_append_only
        let _: Vec<_> = batches.iter_mut().map(|b| b.remove_column(5)).collect();

        assert_batches_sorted_eq! {[
            "+-------+----------+----+--------------+-----------------+",
            "| value | modified | id | _change_type | _commit_version |",
            "+-------+----------+----+--------------+-----------------+",
            "| 1     | yes      | 1  | insert       | 1               |",
            "| 2     | yes      | 2  | insert       | 1               |",
            "| 3     | no       | 3  | delete       | 2               |",
            "| 3     | no       | 3  | insert       | 1               |",
            "| 3     | yes      | 3  | insert       | 2               |",
            "+-------+----------+----+--------------+-----------------+",
        ], &batches }

        let snapshot_bytes = table
            .log_store
            .read_commit_entry(2)
            .await?
            .expect("failed to get snapshot bytes");
        let version_actions = get_actions(2, snapshot_bytes).await?;

        let cdc_actions = version_actions
            .iter()
            .filter(|action| matches!(action, &&Action::Cdc(_)))
            .collect_vec();
        assert!(!cdc_actions.is_empty());
        Ok(())
    }

    /// SMall module to collect test cases which validate the [WriteBuilder]'s
    /// check_preconditions() function
    mod check_preconditions_test {
        use super::*;

        #[tokio::test]
        async fn test_schema_overwrite_on_append() -> DeltaResult<()> {
            let table_schema = get_delta_schema();
            let batch = get_record_batch(None, false);
            let table = DeltaOps::new_in_memory()
                .create()
                .with_columns(table_schema.fields().cloned())
                .await?;
            let writer = DeltaOps(table)
                .write(vec![batch])
                .with_schema_mode(SchemaMode::Overwrite)
                .with_save_mode(SaveMode::Append);

            let check = writer.check_preconditions().await;
            assert!(check.is_err());
            Ok(())
        }

        #[tokio::test]
        async fn test_savemode_overwrite_on_append_table() -> DeltaResult<()> {
            let table_schema = get_delta_schema();
            let batch = get_record_batch(None, false);
            let table = DeltaOps::new_in_memory()
                .create()
                .with_configuration_property(TableProperty::AppendOnly, Some("true".to_string()))
                .with_columns(table_schema.fields().cloned())
                .await?;
            let writer = DeltaOps(table)
                .write(vec![batch])
                .with_save_mode(SaveMode::Overwrite);

            let check = writer.check_preconditions().await;
            assert!(check.is_err());
            Ok(())
        }

        #[tokio::test]
        async fn test_empty_set_of_batches() -> DeltaResult<()> {
            let table_schema = get_delta_schema();
            let table = DeltaOps::new_in_memory()
                .create()
                .with_columns(table_schema.fields().cloned())
                .await?;
            let writer = DeltaOps(table).write(vec![]);

            match writer.check_preconditions().await {
                Ok(_) => panic!("Expected check_preconditions to fail!"),
                Err(DeltaTableError::GenericError { .. }) => {}
                Err(e) => panic!("Unexpected error returned: {e:#?}"),
            }
            Ok(())
        }

        #[tokio::test]
        async fn test_errorifexists() -> DeltaResult<()> {
            let table_schema = get_delta_schema();
            let batch = get_record_batch(None, false);
            let table = DeltaOps::new_in_memory()
                .create()
                .with_columns(table_schema.fields().cloned())
                .await?;
            let writer = DeltaOps(table)
                .write(vec![batch])
                .with_save_mode(SaveMode::ErrorIfExists);

            match writer.check_preconditions().await {
                Ok(_) => panic!("Expected check_preconditions to fail!"),
                Err(DeltaTableError::GenericError { .. }) => {}
                Err(e) => panic!("Unexpected error returned: {e:#?}"),
            }
            Ok(())
        }

        #[tokio::test]
        async fn test_allow_empty_batches_with_input_plan() -> DeltaResult<()> {
            let table_schema = get_delta_schema();
            let table = DeltaOps::new_in_memory()
                .create()
                .with_columns(table_schema.fields().cloned())
                .await?;

            let ctx = SessionContext::new();
            let plan = Arc::new(
                ctx.sql("SELECT 1 as id")
                    .await
                    .unwrap()
                    .logical_plan()
                    .clone(),
            );
<<<<<<< HEAD
            let writer = WriteBuilder::new(table.log_store.clone(), table.state, None)
                .with_input_execution_plan(plan)
                .with_save_mode(SaveMode::Overwrite);
=======
            let writer =
                WriteBuilder::new(table.log_store.clone(), table.state.map(|f| f.snapshot))
                    .with_input_execution_plan(plan)
                    .with_save_mode(SaveMode::Overwrite);
>>>>>>> 18f949ef

            let _ = writer.check_preconditions().await?;
            Ok(())
        }

        #[tokio::test]
        async fn test_no_snapshot_create_actions() -> DeltaResult<()> {
            let table_schema = get_delta_schema();
            let table = DeltaOps::new_in_memory()
                .create()
                .with_columns(table_schema.fields().cloned())
                .await?;
            let batch = get_record_batch(None, false);
            let writer = WriteBuilder::new(table.log_store.clone(), None, None)
                .with_input_batches(vec![batch]);

            let actions = writer.check_preconditions().await?;
            assert_eq!(
                actions.len(),
                2,
                "Expecting a Protocol and a Metadata action in {actions:?}"
            );

            Ok(())
        }

        #[tokio::test]
        async fn test_no_snapshot_err_no_batches_check() -> DeltaResult<()> {
            let table_schema = get_delta_schema();
            let table = DeltaOps::new_in_memory()
                .create()
                .with_columns(table_schema.fields().cloned())
                .await?;
            let writer =
                WriteBuilder::new(table.log_store.clone(), None, None).with_input_batches(vec![]);

            match writer.check_preconditions().await {
                Ok(_) => panic!("Expected check_preconditions to fail!"),
                Err(DeltaTableError::GenericError { .. }) => {}
                Err(e) => panic!("Unexpected error returned: {e:#?}"),
            }

            Ok(())
        }
    }

    #[tokio::test]
    async fn test_preserve_nullability_on_overwrite() -> TestResult {
        // Test that nullability constraints are preserved when overwriting with mode=overwrite, schema_mode=None
        use arrow_array::{BooleanArray, Int32Array, Int64Array, RecordBatch, StringArray};
        use arrow_schema::{DataType, Field, Schema as ArrowSchema};
        use std::sync::Arc;

        // Create initial table with non-nullable columns
        let initial_schema = Arc::new(ArrowSchema::new(vec![
            Field::new("id", DataType::Int64, false), // non-nullable
            Field::new("name", DataType::Utf8, true), // nullable
            Field::new("active", DataType::Boolean, false), // non-nullable
            Field::new("count", DataType::Int32, false), // non-nullable
        ]));

        let initial_batch = RecordBatch::try_new(
            initial_schema.clone(),
            vec![
                Arc::new(Int64Array::from(vec![1, 2, 3])),
                Arc::new(StringArray::from(vec![Some("Alice"), Some("Bob"), None])),
                Arc::new(BooleanArray::from(vec![true, false, true])),
                Arc::new(Int32Array::from(vec![10, 20, 30])),
            ],
        )?;

        // Create initial table
        let table = DeltaOps::new_in_memory()
            .write(vec![initial_batch])
            .with_save_mode(SaveMode::Overwrite)
            .await?;

        // Verify initial schema has correct nullability
        let schema_fields: Vec<_> = table.snapshot().unwrap().schema().fields().collect();
        assert!(!schema_fields[0].is_nullable(), "id should be non-nullable");
        assert!(schema_fields[1].is_nullable(), "name should be nullable");
        assert!(
            !schema_fields[2].is_nullable(),
            "active should be non-nullable"
        );
        assert!(
            !schema_fields[3].is_nullable(),
            "count should be non-nullable"
        );

        // Create new data with all nullable fields (simulating data from sources like Pandas)
        let new_schema = Arc::new(ArrowSchema::new(vec![
            Field::new("id", DataType::Int64, true), // nullable in new data
            Field::new("name", DataType::Utf8, true), // nullable in new data
            Field::new("active", DataType::Boolean, true), // nullable in new data
            Field::new("count", DataType::Int32, true), // nullable in new data
        ]));

        let new_batch = RecordBatch::try_new(
            new_schema,
            vec![
                Arc::new(Int64Array::from(vec![Some(4), Some(5), Some(6)])),
                Arc::new(StringArray::from(vec![
                    Some("David"),
                    Some("Eve"),
                    Some("Frank"),
                ])),
                Arc::new(BooleanArray::from(vec![
                    Some(false),
                    Some(true),
                    Some(false),
                ])),
                Arc::new(Int32Array::from(vec![Some(40), Some(50), Some(60)])),
            ],
        )?;

        // Overwrite with schema_mode=None (default) - should preserve nullability
        let table = DeltaOps(table)
            .write(vec![new_batch])
            .with_save_mode(SaveMode::Overwrite)
            // schema_mode is None by default
            .await?;

        // Verify that nullability constraints are preserved
        let final_fields: Vec<_> = table.snapshot().unwrap().schema().fields().collect();
        assert!(
            !final_fields[0].is_nullable(),
            "id should remain non-nullable after overwrite"
        );
        assert!(
            final_fields[1].is_nullable(),
            "name should remain nullable after overwrite"
        );
        assert!(
            !final_fields[2].is_nullable(),
            "active should remain non-nullable after overwrite"
        );
        assert!(
            !final_fields[3].is_nullable(),
            "count should remain non-nullable after overwrite"
        );

        // Verify the data was actually overwritten by checking version increased
        assert_eq!(table.version(), Some(1)); // Version should be 1 after overwrite

        Ok(())
    }

    #[tokio::test]
    async fn test_schema_mode_none_enforces_constraints_on_overwrite() -> TestResult {
        // Test that schema_mode=None with mode=overwrite:
        // 1. Does NOT update/overwrite the schema
        // 2. ENFORCES existing constraints (e.g., non-nullable fields)
        use arrow_array::{BooleanArray, Int32Array, Int64Array, RecordBatch, StringArray};
        use arrow_schema::{DataType, Field, Schema as ArrowSchema};
        use std::sync::Arc;

        // Create initial table with strict constraints
        let initial_schema = Arc::new(ArrowSchema::new(vec![
            Field::new("id", DataType::Int64, false), // NON-NULLABLE
            Field::new("name", DataType::Utf8, true), // nullable
            Field::new("active", DataType::Boolean, false), // NON-NULLABLE
            Field::new("count", DataType::Int32, false), // NON-NULLABLE
        ]));

        let initial_batch = RecordBatch::try_new(
            initial_schema.clone(),
            vec![
                Arc::new(Int64Array::from(vec![1, 2, 3])),
                Arc::new(StringArray::from(vec![Some("Alice"), Some("Bob"), None])),
                Arc::new(BooleanArray::from(vec![true, false, true])),
                Arc::new(Int32Array::from(vec![10, 20, 30])),
            ],
        )?;

        // Create initial table
        let table = DeltaOps::new_in_memory()
            .write(vec![initial_batch])
            .with_save_mode(SaveMode::Overwrite)
            .await?;

        // Capture initial schema for comparison
        let initial_schema_fields: Vec<_> = table
            .snapshot()
            .unwrap()
            .schema()
            .fields()
            .cloned()
            .collect();

        // Test 1: Verify schema is NOT changed even when incoming data has different nullability
        let new_schema_all_nullable = Arc::new(ArrowSchema::new(vec![
            Field::new("id", DataType::Int64, true), // nullable in new data
            Field::new("name", DataType::Utf8, true), // nullable in new data
            Field::new("active", DataType::Boolean, true), // nullable in new data
            Field::new("count", DataType::Int32, true), // nullable in new data
        ]));

        let valid_batch = RecordBatch::try_new(
            new_schema_all_nullable.clone(),
            vec![
                Arc::new(Int64Array::from(vec![Some(4), Some(5), Some(6)])),
                Arc::new(StringArray::from(vec![
                    Some("David"),
                    Some("Eve"),
                    Some("Frank"),
                ])),
                Arc::new(BooleanArray::from(vec![
                    Some(false),
                    Some(true),
                    Some(false),
                ])),
                Arc::new(Int32Array::from(vec![Some(40), Some(50), Some(60)])),
            ],
        )?;

        // This should succeed - data is valid even though schema differs
        let table = DeltaOps(table)
            .write(vec![valid_batch])
            .with_save_mode(SaveMode::Overwrite)
            // schema_mode is None by default
            .await?;

        // Verify schema was NOT updated
        let after_overwrite_fields: Vec<_> = table.snapshot().unwrap().schema().fields().collect();

        // Schema should be EXACTLY the same as before
        assert_eq!(
            after_overwrite_fields.len(),
            initial_schema_fields.len(),
            "Schema should have same number of fields"
        );

        for (i, field) in after_overwrite_fields.iter().enumerate() {
            assert_eq!(
                field.is_nullable(),
                initial_schema_fields[i].is_nullable(),
                "Field '{}' nullability should not change",
                field.name()
            );
        }

        // Specifically verify non-nullable fields are still non-nullable
        assert!(
            !after_overwrite_fields[0].is_nullable(),
            "id must remain non-nullable"
        );
        assert!(
            !after_overwrite_fields[2].is_nullable(),
            "active must remain non-nullable"
        );
        assert!(
            !after_overwrite_fields[3].is_nullable(),
            "count must remain non-nullable"
        );

        // Test 2: Verify constraints are ENFORCED - attempt to write NULL to non-nullable field
        // This should FAIL because we're trying to violate the non-nullable constraint

        // Create data with NULL in a non-nullable field
        let invalid_batch = RecordBatch::try_new(
            new_schema_all_nullable.clone(),
            vec![
                Arc::new(Int64Array::from(vec![Some(7), None, Some(9)])), // NULL in non-nullable id!
                Arc::new(StringArray::from(vec![
                    Some("George"),
                    Some("Helen"),
                    Some("Ivan"),
                ])),
                Arc::new(BooleanArray::from(vec![
                    Some(true),
                    Some(false),
                    Some(true),
                ])),
                Arc::new(Int32Array::from(vec![Some(70), Some(80), Some(90)])),
            ],
        )?;

        // This should fail because id is non-nullable in the table schema
        let result = DeltaOps(table.clone())
            .write(vec![invalid_batch])
            .with_save_mode(SaveMode::Overwrite)
            .await;

        // The write should fail due to constraint violation
        assert!(
            result.is_err(),
            "Writing NULL to non-nullable field should fail"
        );

        // Test 3: Also test with NULL in another non-nullable field (active)
        let invalid_batch_2 = RecordBatch::try_new(
            new_schema_all_nullable.clone(),
            vec![
                Arc::new(Int64Array::from(vec![Some(10), Some(11), Some(12)])),
                Arc::new(StringArray::from(vec![
                    Some("Jane"),
                    Some("Karl"),
                    Some("Lisa"),
                ])),
                Arc::new(BooleanArray::from(vec![Some(true), None, Some(false)])), // NULL in non-nullable active!
                Arc::new(Int32Array::from(vec![Some(100), Some(110), Some(120)])),
            ],
        )?;

        let result2 = DeltaOps(table.clone())
            .write(vec![invalid_batch_2])
            .with_save_mode(SaveMode::Overwrite)
            .await;

        // This should also fail
        assert!(
            result2.is_err(),
            "Writing NULL to non-nullable 'active' field should fail"
        );

        // Verify the table data and schema remain unchanged after failed writes
        let final_fields: Vec<_> = table.snapshot().unwrap().schema().fields().collect();

        // Schema should still be the original schema
        assert!(
            !final_fields[0].is_nullable(),
            "id still non-nullable after failed writes"
        );
        assert!(
            !final_fields[2].is_nullable(),
            "active still non-nullable after failed writes"
        );
        assert!(
            !final_fields[3].is_nullable(),
            "count still non-nullable after failed writes"
        );

        Ok(())
    }

    #[tokio::test]
    async fn test_schema_preserved_with_replace_where() -> TestResult {
        // Test that schema is preserved when using overwrite with predicate (replaceWhere)
        use arrow_array::{BooleanArray, Int32Array, Int64Array, RecordBatch, StringArray};
        use arrow_schema::{DataType, Field, Schema as ArrowSchema};
        use std::sync::Arc;

        // Create initial table with mixed nullability
        let initial_schema = Arc::new(ArrowSchema::new(vec![
            Field::new("id", DataType::Int64, false), // non-nullable
            Field::new("name", DataType::Utf8, true), // nullable
            Field::new("active", DataType::Boolean, false), // non-nullable
            Field::new("count", DataType::Int32, false), // non-nullable
        ]));

        let initial_batch = RecordBatch::try_new(
            initial_schema.clone(),
            vec![
                Arc::new(Int64Array::from(vec![1, 2, 3, 4, 5])),
                Arc::new(StringArray::from(vec![
                    Some("Alice"),
                    Some("Bob"),
                    None,
                    Some("David"),
                    Some("Eve"),
                ])),
                Arc::new(BooleanArray::from(vec![true, false, true, false, true])),
                Arc::new(Int32Array::from(vec![10, 20, 30, 40, 50])),
            ],
        )?;

        let table = DeltaOps::new_in_memory()
            .write(vec![initial_batch])
            .with_save_mode(SaveMode::Overwrite)
            .await?;

        // Capture initial schema
        let initial_fields: Vec<_> = table
            .snapshot()
            .unwrap()
            .schema()
            .fields()
            .cloned()
            .collect();

        // Create new data with all nullable fields (typical from Pandas)
        let new_schema = Arc::new(ArrowSchema::new(vec![
            Field::new("id", DataType::Int64, true), // nullable in new data
            Field::new("name", DataType::Utf8, true), // nullable
            Field::new("active", DataType::Boolean, true), // nullable
            Field::new("count", DataType::Int32, true), // nullable
        ]));

        let replacement_batch = RecordBatch::try_new(
            new_schema.clone(),
            vec![
                Arc::new(Int64Array::from(vec![Some(2), Some(4)])), // Replace ids 2 and 4
                Arc::new(StringArray::from(vec![Some("Bob2"), Some("David2")])),
                Arc::new(BooleanArray::from(vec![Some(true), Some(true)])),
                Arc::new(Int32Array::from(vec![Some(200), Some(400)])),
            ],
        )?;

        // Use replaceWhere to selectively overwrite
        let table = DeltaOps(table)
            .write(vec![replacement_batch])
            .with_save_mode(SaveMode::Overwrite)
            .with_replace_where("id = 2 OR id = 4")
            .await?;

        // Verify schema is preserved
        let final_fields: Vec<_> = table.snapshot().unwrap().schema().fields().collect();

        for (i, field) in final_fields.iter().enumerate() {
            assert_eq!(
                field.is_nullable(),
                initial_fields[i].is_nullable(),
                "Field '{}' nullability should be preserved with replaceWhere",
                field.name()
            );
        }

        // Now test that constraints are still enforced with replaceWhere
        let invalid_batch = RecordBatch::try_new(
            new_schema,
            vec![
                Arc::new(Int64Array::from(vec![None, Some(3)])), // NULL in non-nullable id!
                Arc::new(StringArray::from(vec![Some("Invalid"), Some("Valid")])),
                Arc::new(BooleanArray::from(vec![Some(false), Some(false)])),
                Arc::new(Int32Array::from(vec![Some(999), Some(333)])),
            ],
        )?;

        let result = DeltaOps(table)
            .write(vec![invalid_batch])
            .with_save_mode(SaveMode::Overwrite)
            .with_replace_where("id = 1 OR id = 3")
            .await;

        assert!(
            result.is_err(),
            "replaceWhere should still enforce non-nullable constraints"
        );

        Ok(())
    }
}<|MERGE_RESOLUTION|>--- conflicted
+++ resolved
@@ -76,14 +76,10 @@
 };
 use crate::logstore::LogStoreRef;
 use crate::protocol::{DeltaOperation, SaveMode};
-<<<<<<< HEAD
 use crate::table::file_format_options::{
     build_writer_properties_factory_ffo, build_writer_properties_factory_wp, FileFormatRef,
     WriterPropertiesFactory,
 };
-use crate::table::state::DeltaTableState;
-=======
->>>>>>> 18f949ef
 use crate::DeltaTable;
 
 #[derive(thiserror::Error, Debug)]
@@ -200,17 +196,13 @@
 
 impl WriteBuilder {
     /// Create a new [`WriteBuilder`]
-<<<<<<< HEAD
     pub fn new(
         log_store: LogStoreRef,
-        snapshot: Option<DeltaTableState>,
+        snapshot: Option<EagerSnapshot>,
         file_format_options: Option<FileFormatRef>,
     ) -> Self {
         let writer_properties_factory =
             build_writer_properties_factory_ffo(file_format_options.clone());
-=======
-    pub fn new(log_store: LogStoreRef, snapshot: Option<EagerSnapshot>) -> Self {
->>>>>>> 18f949ef
         Self {
             snapshot,
             log_store,
@@ -1977,16 +1969,10 @@
                     .logical_plan()
                     .clone(),
             );
-<<<<<<< HEAD
-            let writer = WriteBuilder::new(table.log_store.clone(), table.state, None)
-                .with_input_execution_plan(plan)
-                .with_save_mode(SaveMode::Overwrite);
-=======
             let writer =
-                WriteBuilder::new(table.log_store.clone(), table.state.map(|f| f.snapshot))
+                WriteBuilder::new(table.log_store.clone(), table.state.map(|f| f.snapshot), None)
                     .with_input_execution_plan(plan)
                     .with_save_mode(SaveMode::Overwrite);
->>>>>>> 18f949ef
 
             let _ = writer.check_preconditions().await?;
             Ok(())
