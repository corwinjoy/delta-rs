use std::sync::Arc;
use std::vec;

use arrow_schema::SchemaRef as ArrowSchemaRef;
use datafusion::datasource::provider_as_source;
use datafusion::execution::context::{SessionState, TaskContext};
use datafusion::logical_expr::{lit, when, Expr, LogicalPlanBuilder};
use datafusion::physical_plan::ExecutionPlan;
use datafusion::prelude::DataFrame;
use delta_kernel::engine::arrow_conversion::TryIntoKernel as _;
use futures::StreamExt;
use object_store::prefix::PrefixStore;
use tracing::log::*;
use uuid::Uuid;

use super::writer::{DeltaWriter, WriterConfig};
use crate::delta_datafusion::expr::fmt_expr_to_sql;
use crate::delta_datafusion::{find_files, DeltaScanConfigBuilder, DeltaTableProvider};
use crate::delta_datafusion::{DataFusionMixins, DeltaDataChecker};
use crate::errors::DeltaResult;
use crate::kernel::{Action, Add, AddCDCFile, EagerSnapshot, Remove, StructType, StructTypeExt};
use crate::logstore::{LogStoreRef, ObjectStoreRef};
use crate::operations::cdc::should_write_cdc;
use crate::table::config::TablePropertiesExt as _;
use crate::table::Constraint as DeltaConstraint;
use crate::DeltaTableError;

use arrow::compute::concat_batches;
use arrow_schema::Schema;
use datafusion::catalog::TableProvider;
use datafusion::datasource::MemTable;
use datafusion::execution::context::SessionContext;
use datafusion::logical_expr::col;

use crate::operations::cdc::CDC_COLUMN_NAME;
use crate::operations::write::{WriteError, WriterStatsConfig};
use crate::table::file_format_options::{FileFormatRef, WriterPropertiesFactoryRef};

#[derive(Debug, Default)]
pub(crate) struct WriteExecutionPlanMetrics {
    pub scan_time_ms: u64,
    pub write_time_ms: u64,
}

#[allow(clippy::too_many_arguments)]
pub(crate) async fn write_execution_plan_cdc(
    snapshot: Option<&EagerSnapshot>,
    session: SessionState,
    plan: Arc<dyn ExecutionPlan>,
    partition_columns: Vec<String>,
    object_store: ObjectStoreRef,
    target_file_size: Option<usize>,
    write_batch_size: Option<usize>,
    writer_properties_factory: Option<WriterPropertiesFactoryRef>,
    writer_stats_config: WriterStatsConfig,
) -> DeltaResult<Vec<Action>> {
    let cdc_store = Arc::new(PrefixStore::new(object_store, "_change_data"));

    Ok(write_execution_plan(
        snapshot,
        session,
        plan,
        partition_columns,
        cdc_store,
        target_file_size,
        write_batch_size,
        writer_properties_factory,
        writer_stats_config,
    )
    .await?
    .into_iter()
    .map(|add| {
        // Modify add actions into CDC actions
        match add {
            Action::Add(add) => {
                Action::Cdc(AddCDCFile {
                    // This is a gnarly hack, but the action needs the nested path, not the
                    // path inside the prefixed store
                    path: format!("_change_data/{}", add.path),
                    size: add.size,
                    partition_values: add.partition_values,
                    data_change: false,
                    tags: add.tags,
                })
            }
            _ => panic!("Expected Add action"),
        }
    })
    .collect::<Vec<_>>())
}

#[allow(clippy::too_many_arguments)]
pub(crate) async fn write_execution_plan(
    snapshot: Option<&EagerSnapshot>,
    session: SessionState,
    plan: Arc<dyn ExecutionPlan>,
    partition_columns: Vec<String>,
    object_store: ObjectStoreRef,
    target_file_size: Option<usize>,
    write_batch_size: Option<usize>,
    writer_properties_factory: Option<WriterPropertiesFactoryRef>,
    writer_stats_config: WriterStatsConfig,
) -> DeltaResult<Vec<Action>> {
    let (actions, _) = write_execution_plan_v2(
        snapshot,
        session,
        plan,
        partition_columns,
        object_store,
        target_file_size,
        write_batch_size,
        writer_properties_factory,
        writer_stats_config,
        None,
        false,
    )
    .await?;
    Ok(actions)
}

#[allow(clippy::too_many_arguments)]
pub(crate) async fn execute_non_empty_expr(
    snapshot: &EagerSnapshot,
    log_store: LogStoreRef,
    session: SessionState,
    partition_columns: Vec<String>,
    expression: &Expr,
    rewrite: &[Add],
    writer_properties_factory: Option<WriterPropertiesFactoryRef>,
    writer_stats_config: WriterStatsConfig,
    partition_scan: bool,
    operation_id: Uuid,
) -> DeltaResult<(Vec<Action>, Option<DataFrame>)> {
    // For each identified file perform a parquet scan + filter + limit (1) + count.
    // If returned count is not zero then append the file to be rewritten and removed from the log. Otherwise do nothing to the file.
    let mut actions: Vec<Action> = Vec::new();

    // Take the insert plan schema since it might have been schema evolved, if its not
    // it is simply the table schema
    let scan_config = DeltaScanConfigBuilder::new()
        .with_schema(snapshot.input_schema())
        .build(snapshot)?;

    let target_provider = Arc::new(
        DeltaTableProvider::try_new(snapshot.clone(), log_store.clone(), scan_config.clone())?
            .with_files(rewrite.to_vec()),
    );

    let target_provider = provider_as_source(target_provider);
    let source = LogicalPlanBuilder::scan("target", target_provider.clone(), None)?.build()?;
    // We don't want to verify the predicate against existing data

    let df = DataFrame::new(session.clone(), source);

    let cdf_df = if !partition_scan {
        // Apply the negation of the filter and rewrite files
        let negated_expression = Expr::Not(Box::new(Expr::IsTrue(Box::new(expression.clone()))));

        let filter = df
            .clone()
            .filter(negated_expression)?
            .create_physical_plan()
            .await?;

        let add_actions: Vec<Action> = write_execution_plan(
            Some(snapshot),
            session.clone(),
            filter,
            partition_columns.clone(),
            log_store.object_store(Some(operation_id)),
            Some(snapshot.table_properties().target_file_size().get() as usize),
            None,
            writer_properties_factory.clone(),
            writer_stats_config.clone(),
        )
        .await?;

        actions.extend(add_actions);

        // CDC logic, simply filters data with predicate and adds the _change_type="delete" as literal column
        // Only write when CDC actions when it was not a partition scan, load_cdf can deduce the deletes in that case
        // based on the remove actions if a partition got deleted
        if should_write_cdc(snapshot)? {
            Some(
                df.filter(expression.clone())?
                    .with_column(CDC_COLUMN_NAME, lit("delete"))?,
            )
        } else {
            None
        }
    } else {
        None
    };

    Ok((actions, cdf_df))
}

// This should only be called with a valid predicate
#[allow(clippy::too_many_arguments)]
pub(crate) async fn prepare_predicate_actions(
    predicate: Expr,
    log_store: LogStoreRef,
    snapshot: &EagerSnapshot,
    session: SessionState,
    partition_columns: Vec<String>,
    file_format_options: Option<&FileFormatRef>,
    writer_properties_factory: Option<WriterPropertiesFactoryRef>,
    deletion_timestamp: i64,
    writer_stats_config: WriterStatsConfig,
    operation_id: Uuid,
) -> DeltaResult<(Vec<Action>, Option<DataFrame>)> {
    let candidates = find_files(
        snapshot,
        log_store.clone(),
<<<<<<< HEAD
        &state,
        file_format_options,
=======
        &session,
>>>>>>> 9f67f9f8
        Some(predicate.clone()),
    )
    .await?;

    let (mut actions, cdf_df) = execute_non_empty_expr(
        snapshot,
        log_store,
        session,
        partition_columns,
        &predicate,
        &candidates.candidates,
        writer_properties_factory,
        writer_stats_config,
        candidates.partition_scan,
        operation_id,
    )
    .await?;

    let remove = candidates.candidates;

    for action in remove {
        actions.push(Action::Remove(Remove {
            path: action.path,
            deletion_timestamp: Some(deletion_timestamp),
            data_change: true,
            extended_file_metadata: Some(true),
            partition_values: Some(action.partition_values),
            size: Some(action.size),
            deletion_vector: action.deletion_vector,
            tags: None,
            base_row_id: action.base_row_id,
            default_row_commit_version: action.default_row_commit_version,
        }))
    }
    Ok((actions, cdf_df))
}

#[allow(clippy::too_many_arguments)]
pub(crate) async fn write_execution_plan_v2(
    snapshot: Option<&EagerSnapshot>,
    session: SessionState,
    plan: Arc<dyn ExecutionPlan>,
    partition_columns: Vec<String>,
    object_store: ObjectStoreRef,
    target_file_size: Option<usize>,
    write_batch_size: Option<usize>,
    writer_properties_factory: Option<WriterPropertiesFactoryRef>,
    writer_stats_config: WriterStatsConfig,
    predicate: Option<Expr>,
    contains_cdc: bool,
) -> DeltaResult<(Vec<Action>, WriteExecutionPlanMetrics)> {
    // We always take the plan Schema since the data may contain Large/View arrow types,
    // the schema and batches were prior constructed with this in mind.
    let schema: ArrowSchemaRef = plan.schema();
    let mut checker = if let Some(snapshot) = snapshot {
        DeltaDataChecker::new(snapshot)
    } else {
        debug!("Using plan schema to derive generated columns, since no snapshot was provided. Implies first write.");
        let delta_schema: StructType = schema.as_ref().try_into_kernel()?;
        DeltaDataChecker::new_with_generated_columns(
            delta_schema.get_generated_columns().unwrap_or_default(),
        )
    };

    if let Some(mut pred) = predicate {
        if contains_cdc {
            pred = when(col(CDC_COLUMN_NAME).eq(lit("insert")), pred).otherwise(lit(true))?;
        }
        let chk = DeltaConstraint::new("*", &fmt_expr_to_sql(&pred)?);
        checker = checker.with_extra_constraints(vec![chk])
    }

    // Write data to disk
    let mut tasks = vec![];
    if !contains_cdc {
        for i in 0..plan.properties().output_partitioning().partition_count() {
            let inner_plan = plan.clone();
            let inner_schema = schema.clone();
            let task_ctx = Arc::new(TaskContext::from(&session));
            let config = WriterConfig::new(
                inner_schema.clone(),
                partition_columns.clone(),
                writer_properties_factory.clone(),
                target_file_size,
                write_batch_size,
                writer_stats_config.num_indexed_cols,
                writer_stats_config.stats_columns.clone(),
            );
            let mut writer = DeltaWriter::new(object_store.clone(), config);
            let checker_stream = checker.clone();
            let scan_start = std::time::Instant::now();
            let mut stream = inner_plan.execute(i, task_ctx)?;

            let handle: tokio::task::JoinHandle<
                DeltaResult<(Vec<Action>, WriteExecutionPlanMetrics)>,
            > = tokio::task::spawn(async move {
                let mut write_time_ms = 0;
                while let Some(maybe_batch) = stream.next().await {
                    let batch = maybe_batch?;
                    let write_start = std::time::Instant::now();
                    checker_stream.check_batch(&batch).await?;
                    writer.write(&batch).await?;
                    write_time_ms += write_start.elapsed().as_millis() as u64;
                }
                let scan_time_ms = scan_start.elapsed().as_millis() as u64 - write_time_ms;

                let write_start = std::time::Instant::now();
                let add_actions = writer.close().await;
                write_time_ms += write_start.elapsed().as_millis() as u64;
                let metrics = WriteExecutionPlanMetrics {
                    scan_time_ms,
                    write_time_ms,
                };
                match add_actions {
                    Ok(actions) => Ok((
                        actions.into_iter().map(Action::Add).collect::<Vec<_>>(),
                        metrics,
                    )),
                    Err(err) => Err(err),
                }
            });
            tasks.push(handle);
        }
    } else {
        // Incoming plan contains the normal write_plan unioned with the cdf plan
        // we split these batches during the write
        let cdf_store = Arc::new(PrefixStore::new(object_store.clone(), "_change_data"));
        for i in 0..plan.properties().output_partitioning().partition_count() {
            let inner_plan = plan.clone();
            let write_schema = Arc::new(Schema::new(
                schema
                    .clone()
                    .fields()
                    .into_iter()
                    .filter_map(|f| {
                        if f.name() != CDC_COLUMN_NAME {
                            Some(f.as_ref().clone())
                        } else {
                            None
                        }
                    })
                    .collect::<Vec<_>>(),
            ));
            let cdf_schema = schema.clone();
            let task_ctx = Arc::new(TaskContext::from(&session));
            let normal_config = WriterConfig::new(
                write_schema.clone(),
                partition_columns.clone(),
                writer_properties_factory.clone(),
                target_file_size,
                write_batch_size,
                writer_stats_config.num_indexed_cols,
                writer_stats_config.stats_columns.clone(),
            );

            let cdf_config = WriterConfig::new(
                cdf_schema.clone(),
                partition_columns.clone(),
                writer_properties_factory.clone(),
                target_file_size,
                write_batch_size,
                writer_stats_config.num_indexed_cols,
                writer_stats_config.stats_columns.clone(),
            );

            let mut writer = DeltaWriter::new(object_store.clone(), normal_config);

            let mut cdf_writer = DeltaWriter::new(cdf_store.clone(), cdf_config);

            let checker_stream = checker.clone();
            let scan_start = std::time::Instant::now();
            let mut stream = inner_plan.execute(i, task_ctx)?;

            let session_context = SessionContext::new();

            let handle: tokio::task::JoinHandle<
                DeltaResult<(Vec<Action>, WriteExecutionPlanMetrics)>,
            > = tokio::task::spawn(async move {
                let mut write_time_ms = 0;
                while let Some(maybe_batch) = stream.next().await {
                    let batch = maybe_batch?;

                    let write_start = std::time::Instant::now();
                    // split batch since we unioned upstream the operation write and cdf plan
                    let table_provider: Arc<dyn TableProvider> = Arc::new(MemTable::try_new(
                        batch.schema(),
                        vec![vec![batch.clone()]],
                    )?);
                    let batch_df = session_context.read_table(table_provider).unwrap();

                    let normal_df = batch_df.clone().filter(col(CDC_COLUMN_NAME).in_list(
                        vec![lit("delete"), lit("source_delete"), lit("update_preimage")],
                        true,
                    ))?;

                    let cdf_df = batch_df.filter(col(CDC_COLUMN_NAME).in_list(
                        vec![
                            lit("delete"),
                            lit("insert"),
                            lit("update_preimage"),
                            lit("update_postimage"),
                        ],
                        false,
                    ))?;

                    // Concatenate with the CDF_schema, since we need to keep the _change_type col
                    let mut normal_batch =
                        concat_batches(&cdf_schema, &normal_df.collect().await?)?;
                    checker_stream.check_batch(&normal_batch).await?;

                    // Drop the CDC_COLUMN ("_change_type")
                    let mut idx: Option<usize> = None;
                    for (i, field) in normal_batch.schema_ref().fields().iter().enumerate() {
                        if field.name() == CDC_COLUMN_NAME {
                            idx = Some(i);
                            break;
                        }
                    }

                    normal_batch.remove_column(idx.ok_or(DeltaTableError::generic(
                        "idx of _change_type col not found. This shouldn't have happened.",
                    ))?);

                    let cdf_batch = concat_batches(&cdf_schema, &cdf_df.collect().await?)?;
                    checker_stream.check_batch(&cdf_batch).await?;

                    writer.write(&normal_batch).await?;
                    cdf_writer.write(&cdf_batch).await?;
                    write_time_ms += write_start.elapsed().as_millis() as u64;
                }
                let scan_time_ms = scan_start.elapsed().as_millis() as u64 - write_time_ms;

                let write_start = std::time::Instant::now();
                let mut add_actions = writer
                    .close()
                    .await?
                    .into_iter()
                    .map(Action::Add)
                    .collect::<Vec<_>>();
                let cdf_actions = cdf_writer.close().await.map(|v| {
                    v.into_iter()
                        .map(|add| {
                            {
                                Action::Cdc(AddCDCFile {
                                    // This is a gnarly hack, but the action needs the nested path, not the
                                    // path inside the prefixed store
                                    path: format!("_change_data/{}", add.path),
                                    size: add.size,
                                    partition_values: add.partition_values,
                                    data_change: false,
                                    tags: add.tags,
                                })
                            }
                        })
                        .collect::<Vec<_>>()
                })?;
                write_time_ms += write_start.elapsed().as_millis() as u64;
                let metrics = WriteExecutionPlanMetrics {
                    scan_time_ms,
                    write_time_ms,
                };

                add_actions.extend(cdf_actions);
                Ok((add_actions, metrics))
            });
            tasks.push(handle);
        }
    }
    let (actions, metrics) = futures::future::join_all(tasks)
        .await
        .into_iter()
        .collect::<Result<Vec<_>, _>>()
        .map_err(|err| WriteError::WriteTask { source: err })?
        .into_iter()
        .collect::<Result<Vec<_>, _>>()?
        .into_iter()
        .fold(
            (vec![], WriteExecutionPlanMetrics::default()),
            |mut acc, (actions, metrics)| {
                acc.0.extend(actions);
                acc.1.scan_time_ms += metrics.scan_time_ms;
                acc.1.write_time_ms += metrics.write_time_ms;
                acc
            },
        );
    // Collect add actions to add to commit
    Ok((actions, metrics))
}<|MERGE_RESOLUTION|>--- conflicted
+++ resolved
@@ -212,12 +212,8 @@
     let candidates = find_files(
         snapshot,
         log_store.clone(),
-<<<<<<< HEAD
-        &state,
+        &session,
         file_format_options,
-=======
-        &session,
->>>>>>> 9f67f9f8
         Some(predicate.clone()),
     )
     .await?;
