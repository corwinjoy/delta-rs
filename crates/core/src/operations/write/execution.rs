--- conflicted
+++ resolved
@@ -14,11 +14,8 @@
 use delta_kernel::engine::arrow_conversion::TryIntoKernel as _;
 use futures::StreamExt;
 use object_store::prefix::PrefixStore;
-<<<<<<< HEAD
-=======
 use parquet::file::properties::WriterProperties;
 use tokio::sync::mpsc;
->>>>>>> 5ac0629e
 use tracing::log::*;
 use uuid::Uuid;
 
@@ -35,15 +32,11 @@
 use crate::operations::write::WriterStatsConfig;
 use crate::table::config::TablePropertiesExt as _;
 use crate::table::Constraint as DeltaConstraint;
+use crate::table::file_format_options::WriterPropertiesFactoryRef;
 use crate::DeltaTableError;
 
 const DEFAULT_WRITER_BATCH_CHANNEL_SIZE: usize = 10;
 
-<<<<<<< HEAD
-use crate::operations::cdc::CDC_COLUMN_NAME;
-use crate::operations::write::{WriteError, WriterStatsConfig};
-use crate::table::file_format_options::WriterPropertiesFactoryRef;
-=======
 fn channel_size() -> usize {
     static CHANNEL_SIZE: OnceLock<usize> = OnceLock::new();
     *CHANNEL_SIZE.get_or_init(|| {
@@ -53,7 +46,6 @@
             .unwrap_or(DEFAULT_WRITER_BATCH_CHANNEL_SIZE)
     })
 }
->>>>>>> 5ac0629e
 
 /// Metrics captured from execution
 #[derive(Debug, Default)]
@@ -305,25 +297,10 @@
     // Write data to disk
     // We drive partition streams concurrently and centralize writes via an mpsc channel.
     if !contains_cdc {
-<<<<<<< HEAD
-        for i in 0..plan.properties().output_partitioning().partition_count() {
-            let inner_plan = plan.clone();
-            let inner_schema = schema.clone();
-            let task_ctx = Arc::new(TaskContext::from(&session));
-            let config = WriterConfig::new(
-                inner_schema.clone(),
-                partition_columns.clone(),
-                writer_properties_factory.clone(),
-                target_file_size,
-                write_batch_size,
-                writer_stats_config.num_indexed_cols,
-                writer_stats_config.stats_columns.clone(),
-            );
-=======
         let config = WriterConfig::new(
             schema.clone(),
             partition_columns.clone(),
-            writer_properties.clone(),
+            writer_properties_factory.clone(),
             target_file_size,
             write_batch_size,
             writer_stats_config.num_indexed_cols,
@@ -339,7 +316,6 @@
         let (tx, mut rx) = mpsc::channel::<RecordBatch>(channel_size());
 
         let writer_handle = tokio::task::spawn(async move {
->>>>>>> 5ac0629e
             let mut writer = DeltaWriter::new(object_store.clone(), config);
             let mut total_write_ms: u64 = 0;
             while let Some(batch) = rx.recv().await {
@@ -398,61 +374,6 @@
     } else {
         // CDC branch: create two writer tasks (normal + cdf) and drive partition streams concurrently
         let cdf_store = Arc::new(PrefixStore::new(object_store.clone(), "_change_data"));
-<<<<<<< HEAD
-        for i in 0..plan.properties().output_partitioning().partition_count() {
-            let inner_plan = plan.clone();
-            let write_schema = Arc::new(Schema::new(
-                schema
-                    .clone()
-                    .fields()
-                    .into_iter()
-                    .filter_map(|f| {
-                        if f.name() != CDC_COLUMN_NAME {
-                            Some(f.as_ref().clone())
-                        } else {
-                            None
-                        }
-                    })
-                    .collect::<Vec<_>>(),
-            ));
-            let cdf_schema = schema.clone();
-            let task_ctx = Arc::new(TaskContext::from(&session));
-            let normal_config = WriterConfig::new(
-                write_schema.clone(),
-                partition_columns.clone(),
-                writer_properties_factory.clone(),
-                target_file_size,
-                write_batch_size,
-                writer_stats_config.num_indexed_cols,
-                writer_stats_config.stats_columns.clone(),
-            );
-
-            let cdf_config = WriterConfig::new(
-                cdf_schema.clone(),
-                partition_columns.clone(),
-                writer_properties_factory.clone(),
-                target_file_size,
-                write_batch_size,
-                writer_stats_config.num_indexed_cols,
-                writer_stats_config.stats_columns.clone(),
-            );
-
-            let mut writer = DeltaWriter::new(object_store.clone(), normal_config);
-
-            let mut cdf_writer = DeltaWriter::new(cdf_store.clone(), cdf_config);
-
-            let checker_stream = checker.clone();
-            let scan_start = std::time::Instant::now();
-            let mut stream = inner_plan.execute(i, task_ctx)?;
-
-            let session_context = SessionContext::new();
-
-            let handle: tokio::task::JoinHandle<
-                DeltaResult<(Vec<Action>, WriteExecutionPlanMetrics)>,
-            > = tokio::task::spawn(async move {
-                let mut write_time_ms = 0;
-                while let Some(maybe_batch) = stream.next().await {
-=======
 
         let write_schema = Arc::new(Schema::new(
             schema
@@ -473,7 +394,7 @@
         let normal_config = WriterConfig::new(
             write_schema.clone(),
             partition_columns.clone(),
-            writer_properties.clone(),
+            writer_properties_factory.clone(),
             target_file_size,
             write_batch_size,
             writer_stats_config.num_indexed_cols,
@@ -483,7 +404,7 @@
         let cdf_config = WriterConfig::new(
             cdf_schema.clone(),
             partition_columns.clone(),
-            writer_properties.clone(),
+            writer_properties_factory.clone(),
             target_file_size,
             write_batch_size,
             writer_stats_config.num_indexed_cols,
@@ -535,7 +456,6 @@
 
             let h = tokio::task::spawn(async move {
                 while let Some(maybe_batch) = partition_stream.next().await {
->>>>>>> 5ac0629e
                     let batch = maybe_batch?;
 
                     // split batch since upstream unioned write and cdf plans
