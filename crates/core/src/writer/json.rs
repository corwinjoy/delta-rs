//! Main writer API to write json messages to delta table
use std::collections::HashMap;
use std::convert::TryFrom;
use std::sync::Arc;

use arrow::datatypes::{Schema as ArrowSchema, SchemaRef as ArrowSchemaRef};
use arrow::record_batch::*;
use bytes::Bytes;
use delta_kernel::expressions::Scalar;
use indexmap::IndexMap;
use object_store::path::Path;
use parquet::{
    arrow::ArrowWriter, basic::Compression, errors::ParquetError,
    file::properties::WriterProperties,
};
use serde_json::Value;
use tracing::{info, warn};
use uuid::Uuid;

use super::stats::create_add;
use super::utils::{
    arrow_schema_without_partitions, next_data_path, record_batch_from_message,
    record_batch_without_partitions,
};
use super::{DeltaWriter, DeltaWriterError, WriteMode};
use crate::errors::DeltaTableError;
use crate::kernel::{scalars::ScalarExt, Add, PartitionsExt, StructType};
use crate::storage::retry_ext::ObjectStoreRetryExt;
use crate::table::builder::DeltaTableBuilder;
use crate::writer::utils::ShareableBuffer;
use crate::DeltaTable;

type BadValue = (Value, ParquetError);

/// Writes messages to a delta lake table.
#[derive(Debug)]
pub struct JsonWriter {
    table: DeltaTable,
    /// Optional schema to use, otherwise try to rely on the schema from the [DeltaTable]
    schema_ref: Option<ArrowSchemaRef>,
    writer_properties: WriterProperties,
    partition_columns: Vec<String>,
    arrow_writers: HashMap<String, DataArrowWriter>,
}

/// Writes messages to an underlying arrow buffer.
#[derive(Debug)]
pub(crate) struct DataArrowWriter {
    arrow_schema: Arc<ArrowSchema>,
    writer_properties: WriterProperties,
    buffer: ShareableBuffer,
    arrow_writer: ArrowWriter<ShareableBuffer>,
    partition_values: IndexMap<String, Scalar>,
    buffered_record_batch_count: usize,
}

impl DataArrowWriter {
    /// Writes the given JSON buffer and updates internal state accordingly.
    /// This method buffers the write stream internally so it can be invoked for many json buffers and flushed after the appropriate number of bytes has been written.
    async fn write_values(
        &mut self,
        partition_columns: &[String],
        arrow_schema: Arc<ArrowSchema>,
        json_buffer: Vec<Value>,
    ) -> Result<(), DeltaWriterError> {
        let record_batch = record_batch_from_message(arrow_schema.clone(), json_buffer.as_slice())?;

        if record_batch.schema() != arrow_schema {
            return Err(DeltaWriterError::SchemaMismatch {
                record_batch_schema: record_batch.schema(),
                expected_schema: arrow_schema,
            });
        }

        let result = self
            .write_record_batch(partition_columns, record_batch)
            .await;

        if let Err(DeltaWriterError::Parquet { source }) = result {
            self.write_partial(partition_columns, arrow_schema, json_buffer, source)
                .await
        } else {
            result
        }
    }

    async fn write_partial(
        &mut self,
        partition_columns: &[String],
        arrow_schema: Arc<ArrowSchema>,
        json_buffer: Vec<Value>,
        parquet_error: ParquetError,
    ) -> Result<(), DeltaWriterError> {
        warn!("Failed with parquet error while writing record batch. Attempting quarantine of bad records.");
        let (good, bad) = quarantine_failed_parquet_rows(arrow_schema.clone(), json_buffer)?;
        let record_batch = record_batch_from_message(arrow_schema, good.as_slice())?;
        self.write_record_batch(partition_columns, record_batch)
            .await?;
        info!(
            "Wrote {} good records to record batch and quarantined {} bad records.",
            good.len(),
            bad.len()
        );
        Err(DeltaWriterError::PartialParquetWrite {
            skipped_values: bad,
            sample_error: parquet_error,
        })
    }

    /// Writes the record batch in-memory and updates internal state accordingly.
    /// This method buffers the write stream internally so it can be invoked for many record batches and flushed after the appropriate number of bytes has been written.
    async fn write_record_batch(
        &mut self,
        partition_columns: &[String],
        record_batch: RecordBatch,
    ) -> Result<(), DeltaWriterError> {
        if self.partition_values.is_empty() {
            let partition_values = extract_partition_values(partition_columns, &record_batch)?;
            self.partition_values = partition_values;
        }

        // Copy current buffered bytes so we can recover from failures
        let buffer_bytes = self.buffer.to_vec();

        let record_batch = record_batch_without_partitions(&record_batch, partition_columns)?;
        let result = self.arrow_writer.write(&record_batch);

        match result {
            Ok(_) => {
                self.buffered_record_batch_count += 1;
                Ok(())
            }
            // If a write fails we need to reset the state of the DeltaArrowWriter
            Err(e) => {
                let new_buffer = ShareableBuffer::from_bytes(buffer_bytes.as_slice());
                let _ = std::mem::replace(&mut self.buffer, new_buffer.clone());
                let arrow_writer = Self::new_underlying_writer(
                    new_buffer,
                    self.arrow_schema.clone(),
                    self.writer_properties.clone(),
                )?;
                let _ = std::mem::replace(&mut self.arrow_writer, arrow_writer);
                self.partition_values.clear();

                Err(e.into())
            }
        }
    }

    fn new(
        arrow_schema: Arc<ArrowSchema>,
        writer_properties: WriterProperties,
    ) -> Result<Self, ParquetError> {
        let buffer = ShareableBuffer::default();
        let arrow_writer = Self::new_underlying_writer(
            buffer.clone(),
            arrow_schema.clone(),
            writer_properties.clone(),
        )?;

        let partition_values = IndexMap::new();
        let buffered_record_batch_count = 0;

        Ok(Self {
            arrow_schema,
            writer_properties,
            buffer,
            arrow_writer,
            partition_values,
            buffered_record_batch_count,
        })
    }

    fn new_underlying_writer(
        buffer: ShareableBuffer,
        arrow_schema: Arc<ArrowSchema>,
        writer_properties: WriterProperties,
    ) -> Result<ArrowWriter<ShareableBuffer>, ParquetError> {
        ArrowWriter::try_new(buffer, arrow_schema, Some(writer_properties))
    }
}

impl JsonWriter {
    /// Create a new JsonWriter instance
    pub async fn try_new(
        table_uri: String,
        schema_ref: ArrowSchemaRef,
        partition_columns: Option<Vec<String>>,
        storage_options: Option<HashMap<String, String>>,
    ) -> Result<Self, DeltaTableError> {
        let table = DeltaTableBuilder::from_uri(table_uri)
            .with_storage_options(storage_options.unwrap_or_default())
            .load()
            .await?;
        // Initialize writer properties for the underlying arrow writer
        let writer_properties = WriterProperties::builder()
            // NOTE: Consider extracting config for writer properties and setting more than just compression
            .set_compression(Compression::SNAPPY)
            .build();

        Ok(Self {
            table,
            schema_ref: Some(schema_ref),
            writer_properties,
            partition_columns: partition_columns.unwrap_or_default(),
            arrow_writers: HashMap::new(),
        })
    }

    /// Creates a JsonWriter to write to the given table
    pub fn for_table(table: &DeltaTable) -> Result<JsonWriter, DeltaTableError> {
        // Initialize an arrow schema ref from the delta table schema
        let metadata = table.metadata()?;
        let partition_columns = metadata.partition_columns.clone();

        // Initialize writer properties for the underlying arrow writer
        let writer_properties = WriterProperties::builder()
            // NOTE: Consider extracting config for writer properties and setting more than just compression
            .set_compression(Compression::SNAPPY)
            .build();

        Ok(Self {
            table: table.clone(),
            writer_properties,
            partition_columns,
            schema_ref: None,
            arrow_writers: HashMap::new(),
        })
    }

    /// Returns the current byte length of the in memory buffer.
    /// This may be used by the caller to decide when to finalize the file write.
    pub fn buffer_len(&self) -> usize {
        self.arrow_writers.values().map(|w| w.buffer.len()).sum()
    }

    /// Returns the number of records held in the current buffer.
    pub fn buffered_record_batch_count(&self) -> usize {
        self.arrow_writers
            .values()
            .map(|w| w.buffered_record_batch_count)
            .sum()
    }

    /// Resets internal state.
    pub fn reset(&mut self) {
        self.arrow_writers.clear();
    }

    /// Returns the user-defined arrow schema representation or the schema defined for the wrapped
    /// table.
    ///
    pub fn arrow_schema(&self) -> Arc<arrow::datatypes::Schema> {
        if let Some(schema_ref) = self.schema_ref.as_ref() {
            return schema_ref.clone();
        }
        let schema = self
            .table
            .schema()
            .expect("Failed to unwrap schema for table");
        <ArrowSchema as TryFrom<&StructType>>::try_from(schema)
            .expect("Failed to coerce delta schema to arrow")
            .into()
    }

    fn divide_by_partition_values(
        &self,
        records: Vec<Value>,
    ) -> Result<HashMap<String, Vec<Value>>, DeltaWriterError> {
        let mut partitioned_records: HashMap<String, Vec<Value>> = HashMap::new();

        for record in records {
            let partition_value = self.json_to_partition_values(&record)?;
            match partitioned_records.get_mut(&partition_value) {
                Some(vec) => vec.push(record),
                None => {
                    partitioned_records.insert(partition_value, vec![record]);
                }
            };
        }

        Ok(partitioned_records)
    }

    fn json_to_partition_values(&self, value: &Value) -> Result<String, DeltaWriterError> {
        if let Some(obj) = value.as_object() {
            let key: Vec<String> = self
                .partition_columns
                .iter()
                .map(|c| obj.get(c).unwrap_or(&Value::Null).to_string())
                .collect();
            return Ok(key.join("/"));
        }

        Err(DeltaWriterError::InvalidRecord(value.to_string()))
    }
}

#[async_trait::async_trait]
impl DeltaWriter<Vec<Value>> for JsonWriter {
    /// Write a chunk of values into the internal write buffers with the default write mode
    async fn write(&mut self, values: Vec<Value>) -> Result<(), DeltaTableError> {
        self.write_with_mode(values, WriteMode::Default).await
    }

    /// Writes the given values to internal parquet buffers for each represented partition.
    async fn write_with_mode(
        &mut self,
        values: Vec<Value>,
        mode: WriteMode,
    ) -> Result<(), DeltaTableError> {
        if mode != WriteMode::Default {
            warn!("The JsonWriter does not currently support non-default write modes, falling back to default mode");
        }
        let mut partial_writes: Vec<(Value, ParquetError)> = Vec::new();
        let arrow_schema = self.arrow_schema();
        let divided = self.divide_by_partition_values(values)?;
        let partition_columns = self.partition_columns.clone();
        let writer_properties = self.writer_properties.clone();

        for (key, values) in divided {
            match self.arrow_writers.get_mut(&key) {
                Some(writer) => {
                    let result = writer
                        .write_values(&partition_columns, arrow_schema.clone(), values)
                        .await;
                    collect_partial_write_failure(&mut partial_writes, result)?;
                }
                None => {
                    let schema = arrow_schema_without_partitions(&arrow_schema, &partition_columns);
                    let mut writer = DataArrowWriter::new(schema, writer_properties.clone())?;
                    let result = writer
                        .write_values(&partition_columns, arrow_schema.clone(), values)
                        .await;
                    collect_partial_write_failure(&mut partial_writes, result)?;
                    self.arrow_writers.insert(key, writer);
                }
            }
        }

        if !partial_writes.is_empty() {
            return Err(DeltaWriterError::PartialParquetWrite {
                sample_error: match &partial_writes[0].1 {
                    ParquetError::General(msg) => ParquetError::General(msg.to_owned()),
                    ParquetError::ArrowError(msg) => ParquetError::ArrowError(msg.to_owned()),
                    ParquetError::EOF(msg) => ParquetError::EOF(msg.to_owned()),
                    ParquetError::External(err) => ParquetError::General(err.to_string()),
                    ParquetError::IndexOutOfBound(u, v) => {
                        ParquetError::IndexOutOfBound(u.to_owned(), v.to_owned())
                    }
                    ParquetError::NYI(msg) => ParquetError::NYI(msg.to_owned()),
<<<<<<< HEAD
                    &_ => todo!(),
=======
                    // ParquetError is non exhaustive, so have a fallback
                    e => ParquetError::General(e.to_string()),
>>>>>>> c1495028
                },
                skipped_values: partial_writes,
            }
            .into());
        }

        Ok(())
    }

    /// Writes the existing parquet bytes to storage and resets internal state to handle another
    /// file.
    ///
    /// This function returns the [Add] actions which should be committed to the [DeltaTable] for
    /// the written data files
    async fn flush(&mut self) -> Result<Vec<Add>, DeltaTableError> {
        let writers = std::mem::take(&mut self.arrow_writers);
        let mut actions = Vec::new();

        for (_, writer) in writers {
            let metadata = writer.arrow_writer.close()?;
            let prefix = writer.partition_values.hive_partition_path();
            let prefix = Path::parse(prefix)?;
            let uuid = Uuid::new_v4();

            let path = next_data_path(&prefix, 0, &uuid, &writer.writer_properties);
            let obj_bytes = Bytes::from(writer.buffer.to_vec());
            let file_size = obj_bytes.len() as i64;
            self.table
                .object_store()
                .put_with_retries(&path, obj_bytes.into(), 15)
                .await?;

            let table_config = self.table.snapshot()?.table_config();

            actions.push(create_add(
                &writer.partition_values,
                path.to_string(),
                file_size,
                &metadata,
                table_config.num_indexed_cols(),
                &table_config.stats_columns(),
            )?);
        }
        Ok(actions)
    }
}

fn collect_partial_write_failure(
    partial_writes: &mut Vec<(Value, ParquetError)>,
    writer_result: Result<(), DeltaWriterError>,
) -> Result<(), DeltaWriterError> {
    match writer_result {
        Err(DeltaWriterError::PartialParquetWrite { skipped_values, .. }) => {
            partial_writes.extend(skipped_values);
            Ok(())
        }
        _ => writer_result,
    }
}

fn quarantine_failed_parquet_rows(
    arrow_schema: Arc<ArrowSchema>,
    values: Vec<Value>,
) -> Result<(Vec<Value>, Vec<BadValue>), DeltaWriterError> {
    let mut good: Vec<Value> = Vec::new();
    let mut bad: Vec<BadValue> = Vec::new();

    for value in values {
        let record_batch = record_batch_from_message(arrow_schema.clone(), &[value.clone()])?;
        let buffer = ShareableBuffer::default();
        let mut writer = ArrowWriter::try_new(buffer.clone(), arrow_schema.clone(), None)?;

        match writer.write(&record_batch) {
            Ok(_) => good.push(value),
            Err(e) => bad.push((value, e)),
        }
    }

    Ok((good, bad))
}

fn extract_partition_values(
    partition_cols: &[String],
    record_batch: &RecordBatch,
) -> Result<IndexMap<String, Scalar>, DeltaWriterError> {
    let mut partition_values = IndexMap::new();

    for col_name in partition_cols.iter() {
        let arrow_schema = record_batch.schema();
        let i = arrow_schema.index_of(col_name)?;
        let col = record_batch.column(i);
        let value = Scalar::from_array(col.as_ref(), 0)
            .ok_or(DeltaWriterError::MissingPartitionColumn(col_name.clone()))?;

        partition_values.insert(col_name.clone(), value);
    }

    Ok(partition_values)
}

#[cfg(test)]
mod tests {
    use super::*;

    use arrow_schema::ArrowError;
    use parquet::file::reader::FileReader;
    use parquet::file::serialized_reader::SerializedFileReader;
    use std::fs::File;

    use crate::arrow::array::Int32Array;
    use crate::arrow::datatypes::{DataType as ArrowDataType, Field as ArrowField};
    use crate::operations::create::CreateBuilder;
    use crate::writer::test_utils::get_delta_schema;

    /// Generate a simple test table which has been pre-created at version 0
    async fn get_test_table(table_dir: &tempfile::TempDir) -> DeltaTable {
        let schema = get_delta_schema();
        let path = table_dir.path().to_str().unwrap().to_string();

        let mut table = CreateBuilder::new()
            .with_location(&path)
            .with_table_name("test-table")
            .with_comment("A table for running tests")
            .with_columns(schema.fields().cloned())
            .await
            .unwrap();
        table.load().await.expect("Failed to load table");
        assert_eq!(table.version(), 0);
        table
    }

    #[tokio::test]
    async fn test_partition_not_written_to_parquet() {
        let table_dir = tempfile::tempdir().unwrap();
        let table = get_test_table(&table_dir).await;
        let schema = table.schema().unwrap();
        let arrow_schema = <ArrowSchema as TryFrom<&StructType>>::try_from(schema).unwrap();
        let mut writer = JsonWriter::try_new(
            table.table_uri(),
            Arc::new(arrow_schema),
            Some(vec!["modified".to_string()]),
            None,
        )
        .await
        .unwrap();

        let data = serde_json::json!(
            {
                "id" : "A",
                "value": 42,
                "modified": "2021-02-01"
            }
        );

        writer.write(vec![data]).await.unwrap();
        let add_actions = writer.flush().await.unwrap();
        let add = &add_actions[0];
        let path = table_dir.path().join(&add.path);

        let file = File::open(path.as_path()).unwrap();
        let reader = SerializedFileReader::new(file).unwrap();

        let metadata = reader.metadata();
        let schema_desc = metadata.file_metadata().schema_descr();

        let columns = schema_desc
            .columns()
            .iter()
            .map(|desc| desc.name().to_string())
            .collect::<Vec<String>>();
        assert_eq!(columns, vec!["id".to_string(), "value".to_string()]);
    }

    #[test]
    fn test_extract_partition_values() {
        let record_batch = RecordBatch::try_new(
            Arc::new(ArrowSchema::new(vec![
                ArrowField::new("col1", ArrowDataType::Int32, false),
                ArrowField::new("col2", ArrowDataType::Int32, false),
                ArrowField::new("col3", ArrowDataType::Int32, true),
            ])),
            vec![
                Arc::new(Int32Array::from(vec![1, 2])),
                Arc::new(Int32Array::from(vec![2, 1])),
                Arc::new(Int32Array::from(vec![None, None])),
            ],
        )
        .unwrap();

        assert_eq!(
            extract_partition_values(
                &[String::from("col1"), String::from("col2"),],
                &record_batch
            )
            .unwrap(),
            IndexMap::from([
                (String::from("col1"), Scalar::Integer(1)),
                (String::from("col2"), Scalar::Integer(2)),
            ])
        );
        assert_eq!(
            extract_partition_values(&[String::from("col1")], &record_batch).unwrap(),
            IndexMap::from([(String::from("col1"), Scalar::Integer(1)),])
        );
        assert!(extract_partition_values(&[String::from("col4")], &record_batch).is_err())
    }

    #[tokio::test]
    async fn test_parsing_error() {
        let table_dir = tempfile::tempdir().unwrap();
        let table = get_test_table(&table_dir).await;

        let arrow_schema =
            <ArrowSchema as TryFrom<&StructType>>::try_from(table.schema().unwrap()).unwrap();
        let mut writer = JsonWriter::try_new(
            table.table_uri(),
            Arc::new(arrow_schema),
            Some(vec!["modified".to_string()]),
            None,
        )
        .await
        .unwrap();

        let data = serde_json::json!(
            {
                "id" : "A",
                "value": "abc",
                "modified": "2021-02-01"
            }
        );

        let res = writer.write(vec![data]).await;
        assert!(matches!(
            res,
            Err(DeltaTableError::Arrow {
                source: ArrowError::JsonError(_)
            })
        ));
    }

    // The following sets of tests are related to #1386 and mergeSchema support
    // <https://github.com/delta-io/delta-rs/issues/1386>
    mod schema_evolution {
        use super::*;

        #[tokio::test]
        async fn test_json_write_mismatched_values() {
            let table_dir = tempfile::tempdir().unwrap();
            let table = get_test_table(&table_dir).await;

            let arrow_schema =
                <ArrowSchema as TryFrom<&StructType>>::try_from(table.schema().unwrap()).unwrap();
            let mut writer = JsonWriter::try_new(
                table.table_uri(),
                Arc::new(arrow_schema),
                Some(vec!["modified".to_string()]),
                None,
            )
            .await
            .unwrap();

            let data = serde_json::json!(
                {
                    "id" : "A",
                    "value": 42,
                    "modified": "2021-02-01"
                }
            );

            writer.write(vec![data]).await.unwrap();
            let add_actions = writer.flush().await.unwrap();
            assert_eq!(add_actions.len(), 1);

            let second_data = serde_json::json!(
                {
                    "id" : 1,
                    "name" : "Ion"
                }
            );

            if writer.write(vec![second_data]).await.is_ok() {
                panic!("Should not have successfully written");
            }
        }

        #[tokio::test]
        async fn test_json_write_mismatched_schema() {
            let table_dir = tempfile::tempdir().unwrap();
            let mut table = get_test_table(&table_dir).await;

            let schema = table.schema().unwrap();
            let arrow_schema = <ArrowSchema as TryFrom<&StructType>>::try_from(schema).unwrap();
            let mut writer = JsonWriter::try_new(
                table.table_uri(),
                Arc::new(arrow_schema),
                Some(vec!["modified".to_string()]),
                None,
            )
            .await
            .unwrap();

            let data = serde_json::json!(
                {
                    "id" : "A",
                    "value": 42,
                    "modified": "2021-02-01"
                }
            );

            writer.write(vec![data]).await.unwrap();
            let add_actions = writer.flush().await.unwrap();
            assert_eq!(add_actions.len(), 1);

            let second_data = serde_json::json!(
                {
                    "postcode" : 1,
                    "name" : "Ion"
                }
            );

            // TODO This should fail because we haven't asked to evolve the schema
            writer.write(vec![second_data]).await.unwrap();
            writer.flush_and_commit(&mut table).await.unwrap();
            assert_eq!(table.version(), 1);
        }
    }

    #[tokio::test]
    async fn test_json_write_checkpoint() {
        use std::fs;

        let table_dir = tempfile::tempdir().unwrap();
        let schema = get_delta_schema();
        let path = table_dir.path().to_str().unwrap().to_string();
        let config: HashMap<String, Option<String>> = vec![
            (
                "delta.checkpointInterval".to_string(),
                Some("5".to_string()),
            ),
            ("delta.checkpointPolicy".to_string(), Some("v2".to_string())),
        ]
        .into_iter()
        .collect();
        let mut table = CreateBuilder::new()
            .with_location(&path)
            .with_table_name("test-table")
            .with_comment("A table for running tests")
            .with_columns(schema.fields().cloned())
            .with_configuration(config)
            .await
            .unwrap();
        assert_eq!(table.version(), 0);
        let mut writer = JsonWriter::for_table(&table).unwrap();
        let data = serde_json::json!(
            {
                "id" : "A",
                "value": 42,
                "modified": "2021-02-01"
            }
        );
        for _ in 1..6 {
            writer.write(vec![data.clone()]).await.unwrap();
            writer.flush_and_commit(&mut table).await.unwrap();
        }
        let dir_path = path + "/_delta_log";

        let target_file = "00000000000000000004.checkpoint.parquet";
        let entries: Vec<_> = fs::read_dir(dir_path)
            .unwrap()
            .filter_map(|entry| entry.ok())
            .filter(|entry| entry.file_name().into_string().unwrap() == target_file)
            .collect();
        assert_eq!(entries.len(), 1);
    }

    #[tokio::test]
    async fn test_json_write_data_skipping_stats_columns() {
        let table_dir = tempfile::tempdir().unwrap();
        let schema = get_delta_schema();
        let path = table_dir.path().to_str().unwrap().to_string();
        let config: HashMap<String, Option<String>> = vec![(
            "delta.dataSkippingStatsColumns".to_string(),
            Some("id,value".to_string()),
        )]
        .into_iter()
        .collect();
        let mut table = CreateBuilder::new()
            .with_location(&path)
            .with_table_name("test-table")
            .with_comment("A table for running tests")
            .with_columns(schema.fields().cloned())
            .with_configuration(config)
            .await
            .unwrap();
        assert_eq!(table.version(), 0);
        let mut writer = JsonWriter::for_table(&table).unwrap();
        let data = serde_json::json!(
            {
                "id" : "A",
                "value": 42,
                "modified": "2021-02-01"
            }
        );

        writer.write(vec![data]).await.unwrap();
        writer.flush_and_commit(&mut table).await.unwrap();
        assert_eq!(table.version(), 1);
        let add_actions = table.state.unwrap().file_actions().unwrap();
        assert_eq!(add_actions.len(), 1);
        let expected_stats = "{\"numRecords\":1,\"minValues\":{\"id\":\"A\",\"value\":42},\"maxValues\":{\"id\":\"A\",\"value\":42},\"nullCount\":{\"id\":0,\"value\":0}}";
        assert_eq!(
            expected_stats.parse::<serde_json::Value>().unwrap(),
            add_actions
                .into_iter()
                .next()
                .unwrap()
                .stats
                .unwrap()
                .parse::<serde_json::Value>()
                .unwrap()
        );
    }

    #[tokio::test]
    async fn test_json_write_data_skipping_num_indexed_cols() {
        let table_dir = tempfile::tempdir().unwrap();
        let schema = get_delta_schema();
        let path = table_dir.path().to_str().unwrap().to_string();
        let config: HashMap<String, Option<String>> = vec![(
            "delta.dataSkippingNumIndexedCols".to_string(),
            Some("1".to_string()),
        )]
        .into_iter()
        .collect();
        let mut table = CreateBuilder::new()
            .with_location(&path)
            .with_table_name("test-table")
            .with_comment("A table for running tests")
            .with_columns(schema.fields().cloned())
            .with_configuration(config)
            .await
            .unwrap();
        assert_eq!(table.version(), 0);
        let mut writer = JsonWriter::for_table(&table).unwrap();
        let data = serde_json::json!(
            {
                "id" : "A",
                "value": 42,
                "modified": "2021-02-01"
            }
        );

        writer.write(vec![data]).await.unwrap();
        writer.flush_and_commit(&mut table).await.unwrap();
        assert_eq!(table.version(), 1);
        let add_actions = table.state.unwrap().file_actions().unwrap();
        assert_eq!(add_actions.len(), 1);
        let expected_stats = "{\"numRecords\":1,\"minValues\":{\"id\":\"A\"},\"maxValues\":{\"id\":\"A\"},\"nullCount\":{\"id\":0}}";
        assert_eq!(
            expected_stats.parse::<serde_json::Value>().unwrap(),
            add_actions
                .into_iter()
                .next()
                .unwrap()
                .stats
                .unwrap()
                .parse::<serde_json::Value>()
                .unwrap()
        );
    }
}<|MERGE_RESOLUTION|>--- conflicted
+++ resolved
@@ -349,12 +349,8 @@
                         ParquetError::IndexOutOfBound(u.to_owned(), v.to_owned())
                     }
                     ParquetError::NYI(msg) => ParquetError::NYI(msg.to_owned()),
-<<<<<<< HEAD
-                    &_ => todo!(),
-=======
                     // ParquetError is non exhaustive, so have a fallback
                     e => ParquetError::General(e.to_string()),
->>>>>>> c1495028
                 },
                 skipped_values: partial_writes,
             }
